dnl Process this file with autoconf to produce a configure script.

<<<<<<< HEAD
dnl Need autoconf 2.50 or later for many features
dnl 2.54 needed for automake 1.6
dnl 2.57 fixes the annoying warnings from configure on FreeBSD
dnl 2.58 is needed by automake 1.8.5
dnl 2.59 was released the same day as 2.58 to fix a problem
AC_PREREQ([2.59])

AC_INIT(xapian-bindings, 1.0.7)dnl FIXME: bugreport addr as third argument
dnl 1.9 reduces Makefile.in size, and 1.9.5 was in Debian sarge
dnl But the RPM spec file runs autoreconf, and SLES 9 has 1.8.3.
AM_INIT_AUTOMAKE([1.8.3 -Wportability tar-ustar])
=======
AC_INIT(xapian-bindings, 1.0.7)dnl FIXME: bugreport addr as third argument
dnl See HACKING document for details of the reasons for required versions.
AC_PREREQ([2.59])
AM_INIT_AUTOMAKE([1.9 -Wportability tar-ustar])
>>>>>>> 3951e04a

AC_CONFIG_SRCDIR(xapian.i)

AC_CONFIG_HEADERS(config.h)

AC_CONFIG_MACRO_DIR([m4])

dnl Mac OS X needs MACOSX_DEPLOYMENT_TARGET set to 10.3 (or higher) to
dnl successfully link the SWIG generated modules.  The link always fails
dnl on earlier versions of Mac OS X (10.1.4 and 10.2.8 tested), so always
dnl setting MACOSX_DEPLOYMENT_TARGET to at least 10.3 seems to be the
dnl appropriate thing to do.  Most Mac OS X developers will have upgraded
dnl from 10.1 and 10.2 by now anyhow.
dnl
dnl NB we must do this *BEFORE* AC_PROG_LIBTOOL since that is what checks
dnl MACOSX_DEPLOYMENT_TARGET.
AC_CANONICAL_HOST
OVERRIDE_MACOSX_DEPLOYMENT_TARGET=
NEED_JNILIB_EXT=no
case $host_os in
darwin*)
  case $MACOSX_DEPLOYMENT_TARGET in
  "")
    OVERRIDE_MACOSX_DEPLOYMENT_TARGET=10.3 ;;
  10.[[012]])
    AC_MSG_WARN([Overriding MACOSX_DEPLOYMENT_TARGET from $MACOSX_DEPLOYMENT_TARGET to 10.3])
    OVERRIDE_MACOSX_DEPLOYMENT_TARGET=10.3 ;;
  esac
  NEED_JNILIB_EXT=yes
  ;;
esac
AM_CONDITIONAL(OVERRIDE_MACOSX_DEPLOYMENT_TARGET, test -n "$OVERRIDE_MACOSX_DEPLOYMENT_TARGET")
AC_SUBST(OVERRIDE_MACOSX_DEPLOYMENT_TARGET)
if test -n "$OVERRIDE_MACOSX_DEPLOYMENT_TARGET" ; then
  MACOSX_DEPLOYMENT_TARGET=$OVERRIDE_MACOSX_DEPLOYMENT_TARGET
fi
AM_CONDITIONAL(NEED_JNILIB_EXT, test yes = "$NEED_JNILIB_EXT")

<<<<<<< HEAD
dnl 2.2 is required; 2.2.4 includes useful bug-fixes.
LT_PREREQ([2.2.4])
=======
dnl We don't use Fortran, but libtool 1.5 insists on probing for f77 which just
dnl makes configure take longer to run.  We force it not to using the method
dnl suggested here (which also reduces configure size):
dnl http://article.gmane.org/gmane.comp.gnu.libtool.general/9281
dnl This is apparently fixed in libtool 2.2, so once we require that, we can
dnl drop this workaround.
define([AC_LIBTOOL_LANG_F77_CONFIG], [:])
dnl Eliminating the unused code for gcj and rc probes further reduces the size
dnl of the generated configure script (by 29% in total):
define([AC_LIBTOOL_LANG_GCJ_CONFIG], [:])
define([AC_LIBTOOL_LANG_RC_CONFIG], [:])

>>>>>>> 3951e04a
dnl Use libtool to manage our libraries, but don't build static libraries as
dnl the bindings only have a use for dynamic ones.
LT_INIT([disable-static])

dnl -no-undefined causes problems on Mac OS X with at least some
dnl MACOSX_DEPLOYMENT_TARGET settings, so only pass -no-undefined on
dnl platforms where it is required in order to link a shared library at
dnl all (Windows is the main one).
NO_UNDEFINED=
if test unsupported = "$allow_undefined_flag" ; then
  NO_UNDEFINED=-no-undefined
fi
AC_SUBST(NO_UNDEFINED)

dnl Checks for programs.
AC_PROG_CXX

dnl Run tests using the C++ compiler.
AC_LANG_CPLUSPLUS

dnl Check for libxapian
XO_LIB_XAPIAN

dnl We want XAPIAN_CXXFLAGS to be used for configure tests, so set AM_CXXFLAGS
dnl here and unset them later.
AM_CXXFLAGS=$XAPIAN_CXXFLAGS

dnl COMPAT_VERSION is the version of xapian-core that "matches" our version.
dnl We allow for bindings being version 0.8.5.1 while xapian-core is 0.8.5.
dnl COMPAT_VERSION also ignores any _svn6789 suffix which snapshots will have.
COMPAT_VERSION=[`echo "$PACKAGE_VERSION"|sed 's/^\([0-9]*\.[0-9]*\.[0-9]*\).*/\1/'`]
AC_SUBST(COMPAT_VERSION)

dnl VERSION_NO_SNAPSHOT simply has any _svn6789 suffix removed.
VERSION_NO_SNAPSHOT=[`echo "$PACKAGE_VERSION"|sed 's/_svn[0-9]*$//'`]
AC_SUBST(VERSION_NO_SNAPSHOT)

dnl We only need to set docdir for compatibility with autoconf < 2.60 - this
dnl code can be removed once we move to requiring autoconf 2.60 or newer.
test -n "$docdir" || docdir='${datadir}/doc/${PACKAGE_TARNAME}'
AC_SUBST(docdir)

AC_ARG_ENABLE(quiet,
  [AS_HELP_STRING([--enable-quiet], [enable quiet building [default=no]])],
  [case ${enableval} in
    yes|no) ;;
    *) AC_MSG_ERROR([bad value ${enableval} for --enable-quiet]) ;;
  esac])

dnl Only probe for SWIG and enable SWIG rules in makefiles if
dnl configure --enable-maintainer-mode is used.
AM_MAINTAINER_MODE

AC_ARG_ENABLE(documentation,
  [AS_HELP_STRING([--enable-documentation], [enable make rules to rebuild documentation [default=maintainer-mode]])],
  [case ${enableval} in
    yes|no) ;;
    *) AC_MSG_ERROR([bad value ${enableval} for --enable-documentation]) ;;
  esac])
test -z "$enable_documentation" && enable_documentation=$USE_MAINTAINER_MODE
AM_CONDITIONAL(DOCUMENTATION_RULES, test x"$enable_documentation" = xyes)
AM_CONDITIONAL(MAINTAINER_NO_DOCS, test x"$USE_MAINTAINER_MODE$enable_documentation" = xyesno)

if test x$USE_MAINTAINER_MODE = xyes; then
  dnl Check for swig - this does most of the work for the bindings.
  dnl AC_PATH_PROGS only honours an already set SWIG if it's a full
  dnl path.  Listing it in the "to be searched" list like this allows
  dnl ./configure SWIG=myswig to work.
  swigoverridden=${SWIG+yes}
  AC_PATH_PROGS(SWIG, ["${SWIG-swig}"], [])
  AC_ARG_VAR(SWIG, [SWIG interface generator (only needed by Xapian developers)])
  if test -z "$SWIG" ; then
    AC_MSG_ERROR([Can't find SWIG utility])
  fi
  dnl Check for swig >= 1.3.32 (SVN rev 10143):
  dnl
  dnl 1.3.30 produces class wrappers for PHP5
  dnl 1.3.32 fixes PHP5 wrappers for overloaded forms with default arguments,
  dnl memory leaks for PHP4 and PHP5, some problems with ZTS-enabled PHP builds
  dnl (noted on Windows; Linux builds of PHP generally don't enable ZTS), and
  dnl several other issues.
  v=`$SWIG -version 2>&1|sed 's/^SWIG Version \([[0-9\.]]*\).*/\1/p;d'`
  case $v in
    [1.3.[3-9][0-9]|1.3.[1-9][0-9][0-9][0-9]*|1.[4-9].*|2.*]) ;;
    *)
      msg="SWIG >= 1.3.33 (SVN rev 10143 or later) required (you have ${v:-an unknown version})"
      if test -n "$swigoverridden" ; then
	dnl If SWIG was explicitly set, make this a warning only.
	AC_MSG_WARN([$msg])
      else
	AC_MSG_ERROR([$msg])
      fi ;;
  esac
  SWIG_FLAGS="`$XAPIAN_CONFIG --swigflags` -Werror"
  AC_SUBST(SWIG_FLAGS)

  dnl Need perl in maintainer mode to generate the except.i file for python.
  AC_PATH_PROGS(PERL, ["${PERL-perl}"], [])
  test -z "$PERL" && AC_MSG_ERROR([perl is required in maintainer mode])
fi

AC_ARG_WITH(python,
  AC_HELP_STRING([--with-python], [enable Python bindings]),
  [],
  [with_python=])

AC_ARG_WITH(php,
  AC_HELP_STRING([--with-php], [enable PHP bindings]),
  [],
  [with_php=])

AC_ARG_WITH(ruby,
  AC_HELP_STRING([--with-ruby], [enable Ruby bindings]),
  [],
  [with_ruby=])

AC_ARG_WITH(tcl,
  AC_HELP_STRING([--with-tcl], [enable Tcl bindings]),
  [],
  [with_tcl=])

dnl Guile support doesn't currently work, so avoid user disappointment by
dnl not advertising it in "./configure --help"
dnl AC_ARG_WITH(guile,
dnl   AC_HELP_STRING([--with-guile], [enable Guile bindings]),
dnl   [],
dnl   [with_guile=])
with_guile=no

AC_ARG_WITH(csharp,
  AC_HELP_STRING([--with-csharp], [enable CSharp bindings]),
  [],
  [with_csharp=])

AC_ARG_WITH(java,
  AC_HELP_STRING([--with-java], [enable Java bindings]),
  [],
  [with_java=])

case $with_python$with_php$with_ruby$with_tcl$with_guile$with_csharp$with_java in
*yes*)
  dnl Default unspecified values to no.
  test -z "$with_python" && with_python=no
  test -z "$with_php" && with_php=no
  test -z "$with_tcl" && with_tcl=no
  test -z "$with_guile" && with_guile=no
  test -z "$with_csharp" && with_csharp=no
  test -z "$with_java" && with_java=no
  test -z "$with_ruby" && with_ruby=no
  ;;
esac

BINDINGS=

if test no != "$with_python" ; then
  dnl See comment for AC_PATH_PROGS(SWIG, ...).
  AC_PATH_PROGS(PYTHON, ["${PYTHON-python}"], [])
  AC_ARG_VAR(PYTHON, [Python interpreter])
  if test -n "$PYTHON" ; then
    dnl Require Python 2.3 or newer.  It's now > 4.5 years since the last
    dnl 2.2.x release, so 2.2 is essentially unsupported upstream.
    AC_MSG_CHECKING([$PYTHON version])
    version=`$PYTHON -c 'import sys;print(sys.version[[:3]])' 2>/dev/null`
    case $version in
    [2.[3-9]*|2.[12][0-9][0-9]*|[3-9].*])
      ;;
    *)
      AC_MSG_RESULT([$version (too old)])
      if test yes = "$with_python" ; then
	AC_MSG_ERROR([Only python 2.3 or newer is supported ($python is $version)])
      fi
      PYTHON=
      ;;
    esac
    AC_MSG_RESULT([$version])
    if test -n "$PYTHON" ; then
      if $PYTHON -c 'import distutils.sysconfig' 2>/dev/null ; then
	PYTHON_INC=`$PYTHON -c 'import os,distutils.sysconfig;print(distutils.sysconfig.get_python_inc().replace(os.sep,"/"))'`
	AC_SUBST(PYTHON_INC)
      else
	if test yes = "$with_python" ; then
	  AC_MSG_ERROR([Couldn't import Python module distutils.sysconfig - you probably need to install a python-dev or python-devel package])
	else
	  AC_MSG_WARN([Couldn't import Python module distutils.sysconfig - you probably don't have a python-dev or python-devel package installed])
	  PYTHON=
	fi
      fi
    fi
    if test -n "$PYTHON" ; then
      dnl Check that Python.h is there, which is a good way to check that
      dnl the appropriate python-dev package has been installed.
      AC_MSG_CHECKING([for $PYTHON_INC/Python.h])
      if test -f "$PYTHON_INC/Python.h" ; then
	AC_MSG_RESULT(yes)
	AC_MSG_CHECKING([for directory to install python bindings in])
	if test -z "$PYTHON_LIB" ; then
	  PYTHON_LIB=`$PYTHON -c 'import os,distutils.sysconfig;print(distutils.sysconfig.get_python_lib(1).replace(os.sep,"/"))'`
	fi
	AC_MSG_RESULT([$PYTHON_LIB])
	AC_ARG_VAR(PYTHON_LIB, [Directory to install python bindings in])

	AC_MSG_CHECKING([for python libraries to link against])
	case $host_os in
	mingw* | pw32*)
	  PYTHON_LIBS=`$PYTHON -c 'import os,sys;print("-L"+os.path.join(sys.prefix,"libs").replace(os.sep,"/")+" -lpython"+sys.version[[:3]].replace(".",""))'` ;;
	*)
	  PYTHON_LIBS= ;;
	esac
	AC_SUBST(PYTHON_LIBS)
	AC_MSG_RESULT([$PYTHON_LIBS])

	AC_MSG_CHECKING([for python module extension])
	dnl Usually ".so", but for example, Mac OS X uses ".dylib".
	PYTHON_SO=`$PYTHON -c 'import distutils.sysconfig;print(distutils.sysconfig.get_config_vars("SO")[[0]])'`
	AC_SUBST(PYTHON_SO)
	AC_MSG_RESULT([$PYTHON_SO])

	BINDINGS="$BINDINGS python"
      else
	AC_MSG_RESULT([no (install python-dev or python-devel package or similar)])
	if test yes = "$with_python" ; then
	  AC_MSG_ERROR([Python.h not found])
	fi
      fi
    fi
  fi
fi

if test no != "$with_php" ; then
  dnl See comment for AC_PATH_PROGS(SWIG, ...).
  AC_PATH_PROGS(PHP_CONFIG, ["${PHP_CONFIG-php-config}"], [])
  AC_ARG_VAR(PHP_CONFIG, [php-config utility])
  AC_ARG_VAR(PHP, [php interpreter (optional - only needed to run PHP testsuite with)])
  if test -n "$PHP_CONFIG" ; then
    AC_MSG_CHECKING([$PHP_CONFIG version])
    version=`$PHP_CONFIG --version 2>/dev/null`
    case $version in
    5.*)
      AC_MSG_RESULT([$version])
      PHP_MAJOR_VERSION=5
      ;;
    *)
      AC_MSG_RESULT([$version (not supported)])
      if test yes = "$with_php" ; then
	AC_MSG_ERROR([Only PHP5 is supported ($PHP_CONFIG reports version $version)])
      fi
      with_php=no
      ;;
    esac
    AC_SUBST(PHP_MAJOR_VERSION)

    if test no != "$with_php" ; then
      AC_MSG_CHECKING([for PHP extension directory])
      if test -z "$PHP_EXTENSION_DIR" ; then
	PHP_EXTENSION_DIR=`$PHP_CONFIG --extension-dir`
      fi
      AC_MSG_RESULT([$PHP_EXTENSION_DIR])
      AC_ARG_VAR(PHP_EXTENSION_DIR, [Directory to install PHP extensions in])
    fi

    if test no != "$with_php" ; then
      PHP_INC=`$PHP_CONFIG --includes`
      AC_SUBST(PHP_INC)
      save_CPPFLAGS=$CPPFLAGS
      CPPFLAGS="$CPPFLAGS $PHP_INC"
      dnl One of SGI's SuSE boxes has php-config but no headers.
      AC_CHECK_HEADER(zend.h, [], [
	if test yes = "$with_php" ; then
	  AC_MSG_ERROR(['$PHP_CONFIG --includes' reports '$PHP_INC' but zend.h can't be included from there])
	fi
	with_php=no], [ ])
      CPPFLAGS=$save_CPPFLAGS
    fi

    if test no != "$with_php" ; then
      PHP_found=no
      case $PHP in
	"")
	  dnl PHP5's php-config has --php-binary which gives the path to the
	  dnl PHP interpreter.  Otherwise, try "$prefix/bin/php$N" then
	  dnl "$prefix/bin/php".
	  php_prefix=`$PHP_CONFIG --prefix 2>/dev/null`
	  php_bin=$php_prefix/bin/php
	  php_binary=
	  if $PHP_CONFIG --php_binary > /dev/null 2>&1 ; then
	    php_binary=`$PHP_CONFIG --php-binary 2>/dev/null`
	  fi
	  for php in $php_binary $php_bin$PHP_MAJOR_VERSION $php_bin ; do
	    AC_MSG_CHECKING([for $php])
	    for ac_exec_ext in '' $ac_executable_extensions; do
	      if $as_executable_p "$php$ac_exec_ext"; then
		PHP=$php$ac_exec_ext
		AC_MSG_RESULT([$PHP])
		PHP_found=yes
		break 2
	      fi
	    done
	    AC_MSG_RESULT([no])
	  done
	  ;;
	[[\\/]* | ?:[\\/]*]) ;;
	*)
	  dnl Handle PHP passed in without a path - e.g. PHP=php5
	  AC_PATH_PROGS(PHP, ["$PHP"], [])
	  test -n "$PHP" && PHP_found=yes
	  ;;
      esac
      if test yes != "$PHP_found" ; then
	dnl Try phpN then php.  If the PHP interpreter can't be found, skip the
	dnl PHP bindings tests.
	AC_PATH_PROGS(PHP, [php$PHP_MAJOR_VERSION php], [\$(top_srcdir)/skiptest])
      fi
      if test -z "$PHP" ; then
	AC_MSG_WARN([No PHP interpreter found - PHP bindings tests will be skipped])
      fi

      case $host_os in
      mingw* | pw32*)
	dnl This is a bit of an informed guess, pending more information from
	dnl someone who actually has mingw and wants to build the PHP bindings
	dnl there.  FIXME.
	PHP_LIBS="-L`$PHP_CONFIG --prefix` -lphp${PHP_MAJOR_VERSION}ts" ;;
      *)
	PHP_LIBS= ;;
      esac
      AC_SUBST(PHP_LIBS)
      BINDINGS="$BINDINGS php"
    fi
  fi
fi

if test no != "$with_tcl" ; then
  AC_PATH_PROGS(TCLSH, ["${TCLSH-tclsh}"], [])
  AC_ARG_VAR(TCLSH, [Tcl interpreter])
  if test -n "$TCLSH" ; then
    # We need Tcl 8.1 or later for TCL_STUBS.
    # Note: The bindings can easily be made to work with Tcl 8.0 (just
    # don't pass -DUSE_TCL_STUBS when compiling) should you need that.
    AC_MSG_CHECKING([$TCLSH version])
    if echo 'if {$tcl_version < 8.1 } { exit 1 }'|$TCLSH 2> /dev/null ; then
      tcl_version=`echo 'puts "$tcl_version"'|$TCLSH`
      AC_MSG_RESULT([$tcl_version])

      AC_ARG_VAR(TCL_LIB, [Directory to install Tcl files into])
      if test -z "$TCL_LIB" ; then    
	[TCL_LIB=`echo 'foreach d $tcl_pkgPath {if {![regexp {/share(/|$)} $d]} {break}};puts $d'|$TCLSH`]
      fi
      AC_SUBST(TCL_LIB)

      dnl There's no obvious way to get "/usr/include/tcl8.N" directly, so
      dnl first we find the prefix Tcl is installed under (e.g. "/usr") from
      dnl the path on TCLSH (or default to /usr if the path doesn't contain
      dnl "/bin/"), and then we add "/include/tcl" and $tcl_version.
      tcl_prefix=`echo "$TCLSH"|sed 's!/bin/.*!!p;d'`
      test -n "$tcl_prefix" || tcl_prefix=/usr
      TCL_INC=${tcl_prefix}/include/tcl${tcl_version}

      dnl Check that the headers are there (the tcl8.N-dev package
      dnl may not be installed).
      TCL_CPPFLAGS=
      AC_MSG_CHECKING([for tcl.h for version $tcl_version])
      if test -f "$TCL_INC/tcl.h" ; then
	AC_MSG_RESULT([$TCL_INC/tcl.h])
	BINDINGS="$BINDINGS tcl8"
	TCL_CPPFLAGS="-I$TCL_INC"
      elif test -f "/usr/include/tcl.h" ; then
	tcl_hdr_version=`awk '($1 == "#define" && $2 == "TCL_VERSION") {print $3}' /usr/include/tcl.h`
	if test x"$tcl_hdr_version" = x'"'"$tcl_version"'"' ; then
	  AC_MSG_RESULT([/usr/include/tcl.h])
	  BINDINGS="$BINDINGS tcl8"
	else
	  AC_MSG_RESULT([not found])
	  if test yes = "$with_tcl" ; then
	    AC_MSG_ERROR([Can't find tcl.h for version $tcl_version])
	  fi
	fi
      else
	AC_MSG_RESULT([not found])
	if test yes = "$with_tcl" ; then
	  AC_MSG_ERROR([Can't find tcl.h])
	fi
      fi
      AC_SUBST(TCL_CPPFLAGS)
    else
      AC_MSG_RESULT([< 8.1 (too old)])
      if test yes = "$with_tcl" ; then
	AC_MSG_ERROR([$TCLSH too old (Tcl 8.1 or newer required)])
      fi
    fi
  else
    if test yes = "$with_tcl" ; then
      AC_MSG_ERROR([tclsh not found])
    fi
  fi
fi

dnl if test yes = "$with_guile" ; then
dnl   AC_PATH_PROGS(GUILE, ["${GUILE-guile}"], [])
dnl   AC_ARG_VAR(GUILE, [guile interpreter])
dnl   if test -n "$GUILE" ;  then
dnl     dnl test guile version?
dnl     dnl any paths?
dnl     BINDINGS="$BINDINGS guile"
dnl   else
dnl     if test yes = "$with_guile" ; then
dnl       AC_MSG_ERROR([guile not found])
dnl     fi
dnl   fi
dnl fi

if test no != "$with_csharp" ; then
  csc_note=
  AC_ARG_VAR(CSC, [CSharp compiler command])
  if test -n "$CSC" ; then
    AC_PATH_PROGS(CSC, ["$CSC"], [])
  fi
  if test -z "$CSC" ; then
    dnl gmcs is the newer name for the Mono CSharp compiler.
    dnl cscc is the Portable.NET CSharp compiler.
    AC_PATH_PROGS(CSC, [gmcs cscc], [])
    if test -z "$CSC" ; then
      dnl csc is the Microsoft CSharp compiler.
      AC_PATH_PROGS(CSC, [csc], [])
      # Chicken (the Scheme-to-C compiler) includes a tool called csc so we check
      # if the output from "csc -version" includes the word chicken which is
      # sufficient to distinguish Chicken's csc from Microsoft's csc.exe.
      AC_MSG_CHECKING([whether $CSC is for CSharp])
      csc_tmp=`$CSC -version 2>/dev/null|grep chicken`
      if test -z "$csc_tmp" ; then
	AC_MSG_RESULT(yes)
      else
	AC_MSG_RESULT(no)
	CSC=
	csc_note="$csc_note (found Chicken csc program)"
      fi
    fi
    if test -z "$CSC" ; then
      dnl mcs is the Mono CSharp compiler.
      AC_PATH_PROGS(CSC, [mcs], [])
      if test -n "$CSC" ; then
	# There are other tools called mcs (such as /usr/bin/mcs on Tru64),
	# so we check that the mcs we found understands --version which is
	# sufficient to distinguish mono's mcs from the Tru64 one.
	AC_MSG_CHECKING([whether $CSC is from GNU Mono])
	if (exec >&5 2>&5;$CSC --version </dev/null;exit $?) ; then
	  AC_MSG_RESULT(yes)
	else
	  AC_MSG_RESULT(no)
	  CSC=
	  csc_note="$csc_note (found different mcs program)"
	fi
      fi
    fi
  fi

  if test -n "$CSC" ; then
    AC_PATH_PROGS(GACUTIL, ["${GACUTIL-gacutil}"], [])
    if test -z "$GACUTIL" ; then
      AC_PATH_PROGS(GACUTIL, [ilgac], [])
    fi
    AC_PATH_PROGS(SN, ["${SN-sn}"], [])
    AC_ARG_VAR(GACUTIL, [gacutil utility to use for CSharp bindings])
    AC_ARG_VAR(SN, [sn utility to use for CSharp bindings])
    if test -z "$SN" ; then
      case $GACUTIL in
      dnl Portable.net doesn't support strong naming yet and ilgac doesn't
      dnl require assemblies to be strong named before adding them to the GAC.
      *ilgac*) SN=/bin/true ;;
      esac
    fi
    if test -n "$GACUTIL" -a -n "$SN" ; then
      AC_MSG_CHECKING([whether the CSharp compiler works])
      [echo 'class conftest { public static void Main() { System.Console.WriteLine("OK"); } }' > conftest.cs]
      if (exec >&5 2>&5;$CSC /out:conftest.exe conftest.cs;exit $?) ; then
	AC_MSG_RESULT(yes)
	AC_MSG_CHECKING([whether CSharp programs can just be run])
	if test OK = "`./conftest.exe 2> /dev/null`" ; then
	  AC_MSG_RESULT(yes)
	  RUN_CSHARP=
	else
	  AC_MSG_RESULT(no)
	  AC_PATH_PROGS(MONO, ["${MONO-mono}"], [])
	  if test -z "$MONO" ; then
	    AC_PATH_PROGS(MONO, [ilrun], [])
	  fi
	  AC_ARG_VAR(MONO, [CSharp bytecode interpreter (optional - only needed to run CSharp testsuite with)])
	  if test -n "$MONO" ; then
	    AC_MSG_CHECKING([whether $MONO can run CSharp programs])
	    if OK = "`$MONO ./conftest.exe 2> /dev/null`" ; then
	      AC_MSG_RESULT(yes)
	      RUN_CSHARP=mono
	    else
	      AC_MSG_RESULT([no - CSharp tests will be skipped])
	      RUN_CSHARP='\$(top_srcdir)/skiptest'
	    fi
	  else
	    AC_MSG_RESULT([not found - CSharp tests will be skipped])
	    RUN_CSHARP='\$(top_srcdir)/skiptest'
	  fi
	fi
	AC_SUBST(RUN_CSHARP)
	BINDINGS="$BINDINGS csharp"
      else
	AC_MSG_RESULT(no)
	if test yes = "$with_csharp" ; then
	  AC_MSG_ERROR([CSharp compiler $CSC doesn't work])
	fi
      fi
    else
      if test yes = "$with_csharp" ; then
	if test -z "$GACUTIL" ; then
	  AC_MSG_ERROR([Mono gacutil not found])
	elif test -z "$SN" ; then
	  AC_MSG_ERROR([Mono sn not found])
	fi
      fi
    fi
  else
    if test yes = "$with_csharp" ; then
      AC_MSG_ERROR([CSharp compiler not found$csc_note])
    fi
  fi
fi

JAVA_CPPFLAGS=
if test no != "$with_java" ; then
  AC_PATH_PROGS(JAVA, ["${JAVA-java}"], [],
	[${JAVA_HOME+$JAVA_HOME/bin:}${JDK_HOME+$JDK_HOME/bin:}$PATH])
  AC_PATH_PROGS(JAVAC, ["${JAVAC-javac}"], [],
	[${JAVA_HOME+$JAVA_HOME/bin:}${JDK_HOME+$JDK_HOME/bin:}$PATH])
  AC_PATH_PROGS(JAR, ["${JAR-jar}"], [],
	[${JAVA_HOME+$JAVA_HOME/bin:}${JDK_HOME+$JDK_HOME/bin:}$PATH])
  AC_ARG_VAR(JAVA, [Java interpreter command])
  AC_ARG_VAR(JAVAC, [Java compiler command])
  AC_ARG_VAR(JAR, [java jar utility])
  AC_ARG_VAR(JAVA_HOME, [Pathname of the directory where the JDK is installed])
  AC_ARG_VAR(JDK_HOME, [Pathname of the directory where the JDK is installed])
  AC_ARG_VAR(JNI_INCLUDE_DIR, [Pathname of the directory where jni.h is installed])
  if test -n "$JAVA" -a -n "$JAVAC" -a -n "$JAR" ; then
    dnl Eric says:
    dnl  The JNI library *requires* "Java 2", which is 1.2 or better.
    dnl
    dnl So checking for jni.h presumably implicitly checks we have "Java 2".
    dnl Note: jni.h #defines JNI_VERSION_1_[124] (but not 3 it seems).
    dnl So we could check for that if we want to check for a particular
    dnl JDK version...
    java_ok=no
    AC_CHECK_HEADER([jni.h], [java_ok=yes], [
      dnl We need to look for jni.h in /usr/lib/jvm/java-gcj/include on some
      dnl Debian and Ubuntu boxes at least.  And on Mac OS X, we jni.h lives
      dnl in /System/Library/Frameworks/JavaVM.framework/Headers.
      SAVE_CPPFLAGS=$CPPFLAGS
      for jnidir in $JNI_INCLUDE_DIR ${JAVA_HOME+"$JAVA_HOME/include"} ${JDK_HOME+"$JDK_HOME/include"} /usr/lib/jvm/java-gcj/include /System/Library/Frameworks/JavaVM.framework/Headers ; do
	CPPFLAGS="$SAVE_CPPFLAGS -I$jnidir"
	AC_MSG_CHECKING([for jni.h in $jnidir])
	if test -f "$jnidir/jni.h" ; then
	  AC_COMPILE_IFELSE([#include <jni.h>], [java_ok=yes])
	  if test yes = $java_ok ; then
	    AC_MSG_RESULT([yes])
	    JAVA_CPPFLAGS=-I$jnidir
	    break
	  fi

	  dnl Sun's JDK requires the user to pass an extra -I for a
	  dnl subdirectory named after the host_os.  Sadly we seem to
	  dnl need to hardcode a list of the platform names.
	  jni_host_os=
	  case $host_os in
	    linux*)
	      jni_host_os=linux ;;
	    solaris*)
	      jni_host_os=solaris ;;
	    mingw* | pw32*)
	      jni_host_os=win32 ;;
	  esac
	  if test -n "$jni_host_os" ; then
	    CPPFLAGS="$CPPFLAGS -I$jnidir/$jni_host_os"
	    AC_COMPILE_IFELSE([#include <jni.h>], [java_ok=yes])
	    if test yes = $java_ok ; then
	      AC_MSG_RESULT([yes, requires additional -I$jnidir/$jni_host_os])
	      JAVA_CPPFLAGS="-I$jnidir -I$jnidir/$jni_host_os"
	      break
	    fi
	  fi
	  AC_MSG_RESULT([found, but not usable])

	  CPPFLAGS="$SAVE_CPPFLAGS -I$jnidir"
	else
	  AC_MSG_RESULT([no])
	fi
      done
      CPPFLAGS=$SAVE_CPPFLAGS
      test noyes = $java_ok$with_java && AC_MSG_ERROR([jni.h not found])
      ], [ ])
    AC_SUBST(JAVA_CPPFLAGS)
    if test yes = $java_ok ; then
      AC_MSG_CHECKING([for Java path separator])
      [echo 'public class conftest { public static void main(String[] args) { System.out.println(System.getProperty("path.separator")); } }' > conftest.java]
      if (exec >&5 2>&5;$JAVAC conftest.java;exit $?) ; then
	JAVA_PATHSEP=`$JAVA conftest 2>&5`
	AC_SUBST(JAVA_PATHSEP)
	if test -n "$JAVA_PATHSEP" ; then
	  AC_MSG_RESULT($JAVA_PATHSEP)
	  BINDINGS="$BINDINGS java"
	else
	  AC_MSG_RESULT([failed to run test program])
	  java_ok=no
	fi
      else
	AC_MSG_RESULT([failed to compile test program])
	java_ok=no
      fi
      if test no = "$java_ok" ; then
	test yes = "$with_java" && AC_MSG_ERROR([Couldn't compile and run a simple Java test program])
      fi
    fi
  else
    if test yes = "$with_java" ; then
      if test -z "$JAVA" ; then
	AC_MSG_ERROR([java not found])
      elif test -z "$JAVAC" ; then
	AC_MSG_ERROR([javac not found])
      elif test -z "$JAR" ; then
	AC_MSG_ERROR([jar not found])
      fi
    fi
  fi
fi

if test no != "$with_ruby" ; then
  dnl See comment for AC_PATH_PROGS(SWIG, ...).
  if test -n "$RUBY" ; then
    AC_PATH_PROGS(RUBY, ["$RUBY"], [])
  else
    AC_PATH_PROGS(RUBY, [ruby1.8 ruby], [])
  fi
  AC_ARG_VAR(RUBY, [Ruby interpreter])
  if test -n "$RUBY" ; then
    dnl Require Ruby 1.8 or newer.  Paul says:
    dnl  I'm using 1.8.4.  I imagine anything in the 1.8.x series will be fine,
    dnl  not sure about 1.6 but hardly anyone uses <1.8.
    dnl
    dnl Brief testing with Ruby 1.6.8 show the bindings probably work there,
    dnl but smoketest.rb doesn't because the test/unit module isn't available.
    AC_MSG_CHECKING([$RUBY version])
    version=`$RUBY --version 2>/dev/null`
    case $version in
    [ruby\ 1.[89]*]) ;; # Ruby 1.8, 1.9
    [ruby\ 1.[1-9][0-9]*]) ;; # Ruby 1.10+
    [ruby\ [2-9]*]) ;; # Ruby 2-Ruby 9
    [ruby\ 1[0-9]*]) ;; # Ruby 10+
    *)
      AC_MSG_RESULT([$version (too old)])
      if test yes = "$with_ruby" ; then
	AC_MSG_ERROR([Only Ruby 1.8 or newer is supported ($ruby is $version)])
      fi
      RUBY=
      ;;
    esac
    if test -n "$RUBY" ; then
      AC_MSG_RESULT([$version])
      AC_ARG_VAR(RUBY_INC, [Directory where ruby.h can be found])
      if test -z "$RUBY_INC" ; then
        RUBY_INC=`$RUBY -rrbconfig -e 'puts Config::CONFIG[["archdir"]]'`
      fi
      AC_SUBST(RUBY_INC)
      dnl Check that ruby.h is there, which is a good way to check that
      dnl the appropriate ruby-dev package has been installed.
      AC_MSG_CHECKING([for $RUBY_INC/ruby.h])
      if test -f "$RUBY_INC/ruby.h" ; then
	AC_MSG_RESULT(yes)
        AC_ARG_VAR(RUBY_LIB, [Directory to install ruby files into])
	if test -z "$RUBY_LIB" ; then    
	  RUBY_LIB=`$RUBY -rrbconfig -e 'puts Config::CONFIG[["sitelibdir"]]'`
	fi
	AC_SUBST(RUBY_LIB)
        AC_ARG_VAR(RUBY_LIB_ARCH, [Directory to install ruby binary modules into])
	if test -z "$RUBY_LIB_ARCH" ; then    
	  RUBY_LIB_ARCH=`$RUBY -rrbconfig -e 'puts Config::CONFIG[["sitearchdir"]]'`
	fi
	AC_SUBST(RUBY_LIB_ARCH)
	if test yes = "$enable_documentation" ; then
	  if test -n "$RDOC" ; then
	    AC_PATH_PROGS(RDOC, ["$RDOC"], [])
	  else
	    dnl Try replace the *last* 'ruby' with 'rdoc'.
	    rdoc_best_guess=`echo "$RUBY"|sed 's,\(.*\)ruby,\1rdoc,'`
	    AC_PATH_PROGS(RDOC, ["$rdoc_best_guess"], [])
	    if test -z "$RDOC"; then
	      AC_PATH_PROGS(RDOC, [rdoc1.8 rdoc], [])
	      test -n "$RDOC" || RDOC="$MISSING rdoc"
	    fi
	  fi
	fi
	BINDINGS="$BINDINGS ruby"
      else
	AC_MSG_RESULT([no (install ruby-dev or ruby-devel package or similar)])
	if test yes = "$with_ruby" ; then
	  AC_MSG_ERROR([ruby.h not found])
	fi
      fi
      RUBY_DLEXT=`$RUBY -rrbconfig -e 'puts Config::CONFIG[["DLEXT"]]'`
      AC_SUBST(RUBY_DLEXT)
    fi
  fi
fi

AC_SUBST(BINDINGS)

dnl Set flags to control warnings (enable more, or disable annoying ones)
dnl and other compiler specific flags.
AM_CXXFLAGS=
SWIG_CXXFLAGS=
JAVA_CXXFLAGS=
if test yes = "$GXX" ; then
  dnl Python itself is compiled with -fno-strict-aliasing, and it appears
  dnl it's safest to follow this lead when compiling the SWIG generated
  dnl interface code.  E.g.:
  dnl   http://article.gmane.org/gmane.comp.gcc.devel/74692
  dnl The code SWIG generates for other languages seems to have similar
  dnl issues too, so just turn this on for all of them.
  dnl
  dnl There's no need to check -fno-strict-aliasing is supported as it works
  dnl with GCC 2.95 and we don't support anything older.
  SWIG_CXXFLAGS="-fno-strict-aliasing"

  dnl We need to explicitly link against -lstdc++ on OpenBSD (discovered
  dnl on OpenBSD 3.7 with GCC 3.3.5 but this appears to be due to a
  dnl deliberate decision on the part of OpenBSD developers).  Luckily
  dnl we can just always specify -lstdc++ explicitly if GCC is the
  dnl compiler and libtool will eliminate the duplicate on other
  dnl platforms.
  XAPIAN_LIBS="$XAPIAN_LIBS -lstdc++"

  dnl Intel's C++ compiler is identified as "GXX" by autoconf's test - check
  dnl which we actually have.
  AC_EGREP_CPP(yes,
    [#ifdef __INTEL_COMPILER
     yes
     #endif
    ],
    [
      dnl Intel's compiler:
      dnl
      dnl -w1 stops the avalanche of uninteresting "remark" messages.
      dnl -wd... disables warnings which don't have good code workarounds.
      dnl
      dnl Swig generated code gives lots of unused and uninitialized warnings.
      dnl They're non-harmful, so suppress them.
      SWIG_CXXFLAGS="$SWIG_CXXFLAGS -Wall -w1 -wd177,1572"
      dnl The Java JNI wrappers have a few unused variables.
      JAVA_CXXFLAGS="-Wall -w1 -wd177,1572"
    ],
    [
      dnl GCC:
      dnl
      dnl Swig generated code gives lots of unused and uninitialized warnings.
      dnl They're non-harmful, so suppress them.
      SWIG_CXXFLAGS="$SWIG_CXXFLAGS -Wall -Wno-unused -Wno-uninitialized"
      AC_MSG_CHECKING([whether to use -fvisibility=hidden])
      dnl To be robust, we check both that -fvisibility=hidden is recognised
      dnl and that SWIG will have added the visibility attributes.
      dnl The GCC wiki says it's supported from GCC 4.0 onwards.  GCC 3.4
      dnl also supports -fvisibility, but doesn't allow visibility to be
      dnl specified for classes, which probably breaks throwing exception
      dnl classes from the library.  We want that to work, so only switch
      dnl this on for GCC 4.0 onwards.
      SAVE_CXXFLAGS=$CXXFLAGS
      CXXFLAGS="-fvisibility=hidden"
      AC_TRY_COMPILE([], [
#if __GNUC__ >= 4
  /* GCC supports -fvisibility and allows specifying visibility for classes. */
#else
  choke me
#endif
],
		     AC_MSG_RESULT(yes)
		     SWIG_CXXFLAGS="$SWIG_CXXFLAGS -fvisibility=hidden"
		     ,
		     AC_MSG_RESULT(no))
      CXXFLAGS=$SAVE_CXXFLAGS
      dnl The Java JNI wrappers have a few unused variables.
      JAVA_CXXFLAGS="-Wall -W -Wno-unused"
    ])
fi
AC_SUBST(SWIG_CXXFLAGS)
AC_SUBST(JAVA_CXXFLAGS)

AC_CONFIG_FILES([Makefile
 xapian-version.h
 python/Makefile python/docs/Makefile
 php/Makefile php/docs/Makefile
 java/Makefile java/native/Makefile java/org/Makefile java/org/xapian/Makefile
 java/org/xapian/errors/Makefile java/org/xapian/examples/Makefile
 java-swig/Makefile
 tcl8/Makefile tcl8/docs/Makefile
 tcl8/pkgIndex.tcl
 csharp/Makefile csharp/docs/Makefile
 csharp/AssemblyInfo.cs
 ruby/Makefile ruby/docs/Makefile
 xapian-bindings.spec])
dnl guile/Makefile
AC_CONFIG_FILES([python/generate-python-exceptions],
		[chmod +x python/generate-python-exceptions])
AC_CONFIG_FILES([python/doxy2swig.py],
		[chmod +x python/doxy2swig.py])
AC_OUTPUT

echo ""
if test -z "$BINDINGS" ; then
  echo "*** Not found the required tools for building bindings for any"
  echo "*** supported language!"
  echo "***"
  echo "*** You may need to install -dev or -devel packages for the languages"
  echo "*** you want to build bindings for."
  echo "***"
  echo "*** For details of how to point configure at tools not on PATH, see:"
  echo "***     ./configure --help"
else
  echo "*** Building bindings for languages:" $BINDINGS
fi
echo ""
if test "$COMPAT_VERSION" != "$XAPIAN_VERSION" ; then
  dnl 0.8.2 was the first version which set XAPIAN_VERSION
  AC_MSG_WARN([Xapian library is version ${XAPIAN_VERSION-<0.8.2} but the bindings are version $PACKAGE_VERSION - we strongly recommend using matching versions.])
fi<|MERGE_RESOLUTION|>--- conflicted
+++ resolved
@@ -1,29 +1,13 @@
 dnl Process this file with autoconf to produce a configure script.
 
-<<<<<<< HEAD
-dnl Need autoconf 2.50 or later for many features
-dnl 2.54 needed for automake 1.6
-dnl 2.57 fixes the annoying warnings from configure on FreeBSD
-dnl 2.58 is needed by automake 1.8.5
-dnl 2.59 was released the same day as 2.58 to fix a problem
-AC_PREREQ([2.59])
-
-AC_INIT(xapian-bindings, 1.0.7)dnl FIXME: bugreport addr as third argument
-dnl 1.9 reduces Makefile.in size, and 1.9.5 was in Debian sarge
-dnl But the RPM spec file runs autoreconf, and SLES 9 has 1.8.3.
-AM_INIT_AUTOMAKE([1.8.3 -Wportability tar-ustar])
-=======
 AC_INIT(xapian-bindings, 1.0.7)dnl FIXME: bugreport addr as third argument
 dnl See HACKING document for details of the reasons for required versions.
 AC_PREREQ([2.59])
 AM_INIT_AUTOMAKE([1.9 -Wportability tar-ustar])
->>>>>>> 3951e04a
 
 AC_CONFIG_SRCDIR(xapian.i)
 
-AC_CONFIG_HEADERS(config.h)
-
-AC_CONFIG_MACRO_DIR([m4])
+AM_CONFIG_HEADER(config.h)
 
 dnl Mac OS X needs MACOSX_DEPLOYMENT_TARGET set to 10.3 (or higher) to
 dnl successfully link the SWIG generated modules.  The link always fails
@@ -56,10 +40,6 @@
 fi
 AM_CONDITIONAL(NEED_JNILIB_EXT, test yes = "$NEED_JNILIB_EXT")
 
-<<<<<<< HEAD
-dnl 2.2 is required; 2.2.4 includes useful bug-fixes.
-LT_PREREQ([2.2.4])
-=======
 dnl We don't use Fortran, but libtool 1.5 insists on probing for f77 which just
 dnl makes configure take longer to run.  We force it not to using the method
 dnl suggested here (which also reduces configure size):
@@ -72,10 +52,10 @@
 define([AC_LIBTOOL_LANG_GCJ_CONFIG], [:])
 define([AC_LIBTOOL_LANG_RC_CONFIG], [:])
 
->>>>>>> 3951e04a
 dnl Use libtool to manage our libraries, but don't build static libraries as
 dnl the bindings only have a use for dynamic ones.
-LT_INIT([disable-static])
+AC_DISABLE_STATIC
+AC_PROG_LIBTOOL
 
 dnl -no-undefined causes problems on Mac OS X with at least some
 dnl MACOSX_DEPLOYMENT_TARGET settings, so only pass -no-undefined on
@@ -114,13 +94,6 @@
 dnl code can be removed once we move to requiring autoconf 2.60 or newer.
 test -n "$docdir" || docdir='${datadir}/doc/${PACKAGE_TARNAME}'
 AC_SUBST(docdir)
-
-AC_ARG_ENABLE(quiet,
-  [AS_HELP_STRING([--enable-quiet], [enable quiet building [default=no]])],
-  [case ${enableval} in
-    yes|no) ;;
-    *) AC_MSG_ERROR([bad value ${enableval} for --enable-quiet]) ;;
-  esac])
 
 dnl Only probe for SWIG and enable SWIG rules in makefiles if
 dnl configure --enable-maintainer-mode is used.
@@ -232,17 +205,18 @@
   AC_PATH_PROGS(PYTHON, ["${PYTHON-python}"], [])
   AC_ARG_VAR(PYTHON, [Python interpreter])
   if test -n "$PYTHON" ; then
-    dnl Require Python 2.3 or newer.  It's now > 4.5 years since the last
-    dnl 2.2.x release, so 2.2 is essentially unsupported upstream.
+    dnl Require Python 2.2 or newer.  We need 2.2 to use SWIG's -modern option,
+    dnl for Pythonic iterator support, and it's now > 4.5 years since the last
+    dnl 2.1.x release and 2.5 is out.
     AC_MSG_CHECKING([$PYTHON version])
     version=`$PYTHON -c 'import sys;print(sys.version[[:3]])' 2>/dev/null`
     case $version in
-    [2.[3-9]*|2.[12][0-9][0-9]*|[3-9].*])
+    [2.[2-9]*|2.1[0-9]*|[3-9].*])
       ;;
     *)
       AC_MSG_RESULT([$version (too old)])
       if test yes = "$with_python" ; then
-	AC_MSG_ERROR([Only python 2.3 or newer is supported ($python is $version)])
+	AC_MSG_ERROR([Only python 2.2 or newer is supported ($python is $version)])
       fi
       PYTHON=
       ;;
@@ -310,6 +284,10 @@
     AC_MSG_CHECKING([$PHP_CONFIG version])
     version=`$PHP_CONFIG --version 2>/dev/null`
     case $version in
+    4.*)
+      AC_MSG_RESULT([$version])
+      PHP_MAJOR_VERSION=4
+      ;;
     5.*)
       AC_MSG_RESULT([$version])
       PHP_MAJOR_VERSION=5
@@ -317,7 +295,7 @@
     *)
       AC_MSG_RESULT([$version (not supported)])
       if test yes = "$with_php" ; then
-	AC_MSG_ERROR([Only PHP5 is supported ($PHP_CONFIG reports version $version)])
+	AC_MSG_ERROR([Only PHP4 and PHP5 are supported ($PHP_CONFIG reports version $version)])
       fi
       with_php=no
       ;;
