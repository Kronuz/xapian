--- conflicted
+++ resolved
@@ -1,4 +1,3 @@
-<<<<<<< HEAD
 Thu Mar 26 22:54:33 GMT 2009  Richard Boulton <richard@lemurconsulting.com>
 
 	* xapian.i: Update ignores for clustering methods.
@@ -41,7 +40,7 @@
 	* xapian.i: Include docsim.h, for document similarity calculations.
 	* python/pythontest.py: Add test_docsim(), to test document
 	  similarity calculations.
-=======
+
 Sun Aug 02 12:21:05 GMT 2009  Richard Boulton <richard@lemurconsulting.com>
 
 	* python/pythontest3.py: Sync with pythontest2.
@@ -196,7 +195,6 @@
 
 	* xapian-head.i: Update to work with new ValueIteratorEnd_ proxy
 	  class.
->>>>>>> bd46b50e
 
 Wed May 06 06:45:22 GMT 2009  Olly Betts <olly@survex.com>
 
