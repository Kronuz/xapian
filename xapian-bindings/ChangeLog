<<<<<<< HEAD
Sun Aug 02 09:06:55 GMT 2009  Richard Boulton <richard@lemurconsulting.com>

	* python/util.i: Use getters to access members of
	  StringAndFrequency.

Fri Jul 31 18:16:22 GMT 2009  Richard Boulton <richard@lemurconsulting.com>

	* xapian.i: Ignore the Xapian::NumericRange::operator<, which was
	  causing an error when building the PHP bindings (but not the
	  Python bindings, for some reason).
	* csharp/Makefile.am: Add the new generated files.

Sun Jul 19 07:49:46 GMT 2009  Richard Boulton <richard@lemurconsulting.com>

	* python/extra.i,python/pythontest2.py: Update matchspy support,
	  and add tests of use of matchspies.

Sun Jul 19 07:49:10 GMT 2009  Richard Boulton <richard@lemurconsulting.com>

	* xapian.i: Update with new MatchSpy support.

Sun Jul 19 07:48:51 GMT 2009  Richard Boulton <richard@lemurconsulting.com>

	* csharp/Makefile.am: Add MatchSpy.cs to build.

Tue Nov 27 10:34:32 GMT 2007  Richard Boulton <richard@lemurconsulting.com>

	* python/extra.i,python/util.i: Add "nothread" declarations for
	  methods which need to avoid having the GIL released when they're
	  called.

Mon Oct 29 03:03:57 GMT 2007  Olly Betts <olly@survex.com>

	* NEWS,csharp/Makefile.am,python/extra.i,python/pythontest.py,
	  python/util.i,xapian.i: Restore the changes.
=======
Tue Feb 02 14:05:07 GMT 2010  Richard Boulton <richard@tartarus.org>

	* python/Makefile.am: replicationtest.py should be working now, so
	  re-enable it.  If it still fails occasionally, I'd like to
	  investigate why; it works for me.

Tue Feb 02 14:03:26 GMT 2010  Richard Boulton <richard@tartarus.org>

	* python/replicationtest2.py: Fix the replication test to work; was
	  broken by the change to chert as the default database format.
	  The tests needs to fiddle with the database's uuid to simulate
	  various situations, so now needs to fiddle with the iamchert file
	  instead of the uuid file.

Tue Feb 02 13:52:17 GMT 2010  Richard Boulton <richard@tartarus.org>

	* xapian-head.i: Remove <xapian/replication.h> include which I'd
	  missed.

Tue Feb 02 13:02:00 GMT 2010  Richard Boulton <richard@tartarus.org>

	* xapian.i: Remove the replication API from the bindings.  Access
	  to replication, for now, is via the command-line scripts: this is
	  similiar to the access to running a remote database server, and
	  the access to database compaction and checking.  See ticket #347
	  for some commentary.

Tue Feb 02 12:56:25 GMT 2010  Richard Boulton <richard@tartarus.org>

	* php/smoketest.php,php/util.i,python/extra.i,python/pythontest2.py:
	  Add copyright lines missed from the previous two commits.

Tue Feb 02 12:37:55 GMT 2010  Richard Boulton <richard@tartarus.org>

	* php/smoketest.php,php/util.i: Add typemap to convert the output
	  for ValueCountMatchSpy::get_values() to an array, and test for it.
	  Fixes #216.

Tue Feb 02 11:46:59 GMT 2010  Richard Boulton <richard@tartarus.org>

	* python/extra.i,python/pythontest2.py: Fix bug in
	  Enquire.clear_matchspies(), and add regression test.
>>>>>>> 1405aef5

Tue Dec 22 23:09:03 GMT 2009  Olly Betts <olly@survex.com>

	* ruby/Makefile.am,ruby/docs/Makefile.am,ruby/docs/generate-rdoc-stubs,
	  ruby/generate-rdoc-stubs: Adjust the rdoc generation code to avoid
	  including a reference to a mysterious "rdoc.rb" with an ugly path.

Tue Dec 22 12:37:20 GMT 2009  Olly Betts <olly@survex.com>

	* csharp/Makefile.am,csharp/docs/index.html,java-swig/Makefile.am,
	  php/docs/index.html,python/docs/index.html,ruby/docs/index.html,
	  tcl8/docs/index.html,xapian-head.i,xapian.i: Update for the new
	  Brass backend.

Fri Dec 18 00:47:34 GMT 2009  Olly Betts <olly@survex.com>

	* ruby/docs/Makefile.am: Fix the fixed fix for the previous fix.

Thu Dec 17 14:52:03 GMT 2009  Olly Betts <olly@survex.com>

	* ruby/docs/Makefile.am: Fix fix for previous fix.

Thu Dec 17 00:12:45 GMT 2009  Olly Betts <olly@survex.com>

	* ruby/docs/Makefile.am: Fix previous fix.

Wed Dec 16 12:56:45 GMT 2009  Olly Betts <olly@survex.com>

	* ruby/docs/Makefile.am: Fix previous change to work in VPATH build.

Wed Dec 16 08:21:43 GMT 2009  Olly Betts <olly@survex.com>

	* ruby/Makefile.am,ruby/docs/Makefile.am,ruby/generate-rdoc-stubs,
	  ruby/xapian.rb: Generate entries in the rdocs for all classes which
	  aren't documented via xapian.rb.  Fixes ticket#417.

Mon Dec 07 01:15:49 GMT 2009  Olly Betts <olly@survex.com>

	* ruby/docs/Makefile.am: Run rdoc with the current directory set to
	  where xapian.rb is so we don't build absolute paths into the
	  generated HTML.  Should address part of ticket#417.

Thu Dec 03 06:07:07 GMT 2009  Olly Betts <olly@survex.com>

	* php/util.i: Use const string & instead of string.

Wed Nov 18 10:56:54 GMT 2009  Olly Betts <olly@survex.com>

	* NEWS,configure.ac: Update for 1.1.3.

Wed Nov 18 02:56:22 GMT 2009  Olly Betts <olly@survex.com>

	* NEWS: Update from 1.0.17 and ChangeLog.

Tue Nov 03 06:09:39 GMT 2009  Olly Betts <olly@survex.com>

	* java/native/Enquire.cc: Fix memory leak when passing a matchdecider
	  to Enquire::get_mset().

Thu Oct 29 09:40:54 GMT 2009  Richard Boulton <richard@lemurconsulting.com>

	* php/except.i: Add a call to TSRMLS_FETCH to start of
	  XapianExceptionHandler(), as seems to be required by PHP if
	  compiled with multithreaded mode.  Fixes #411.

Thu Sep 17 15:20:14 GMT 2009  Olly Betts <olly@survex.com>

	* xapian.i: Update the comment about visibility.h and deprecated.h and
	  remove the FIXME.

Thu Sep 17 15:13:55 GMT 2009  Olly Betts <olly@survex.com>

	* csharp/Makefile.am,python/generate-python-exceptions,xapian.i:
	  Update for the Sorter->KeyMaker changes.

Thu Sep 17 13:11:47 GMT 2009  Olly Betts <olly@survex.com>

	* NEWS: Update from ChangeLog.

Thu Sep 17 12:59:22 GMT 2009  Olly Betts <olly@survex.com>

	* xapian.i: Ignore PostingSource::serialise(), Weight::serialise()
	  and Weight::unserialise() as they aren't useful to wrap.

Tue Sep 15 02:11:06 GMT 2009  Olly Betts <olly@survex.com>

	* python/Makefile.am: Restore the "./" path to the sourced file
	  libtoolconfig.tmp as ksh requires it.

Fri Sep 11 00:50:38 GMT 2009  Olly Betts <olly@survex.com>

	* xapian-bindings.spec.in: Add support for building RPM packages of
	  Ruby, from a patch from Ben Walton.

Fri Sep 11 00:28:47 GMT 2009  Olly Betts <olly@survex.com>

	* xapian-bindings.spec.in: Improve package summaries - the files are
	  needed to *use* scripts as well as to develop them.  Use "Tcl"
	  instead of "TCL" as the former is more conventional.

Thu Sep 10 13:33:57 GMT 2009  Olly Betts <olly@survex.com>

	* configure.ac: Comment tweak.

Thu Sep 10 13:24:52 GMT 2009  Olly Betts <olly@survex.com>

	* configure.ac: Default to looking for xapian-config-1.1.

Thu Sep 10 06:49:10 GMT 2009  Olly Betts <olly@survex.com>

	* NEWS: Sync changes from 1.0.15 and 1.0.16 and update from ChangeLog.

Wed Aug 26 14:44:33 GMT 2009  Olly Betts <olly@survex.com>

	* ruby/docs/index.html: www.xapian.org -> xapian.org.

Wed Aug 26 05:37:25 GMT 2009  Olly Betts <olly@survex.com>

	* python/Makefile.am: No need for "./" relative path on sourced file.

Mon Aug 17 12:46:17 GMT 2009  Richard Boulton <richard@lemurconsulting.com>

	* csharp/Makefile.am: Add missing assemblys.

Mon Aug 17 07:39:32 GMT 2009  Richard Boulton <richard@lemurconsulting.com>

	* python/extra.i: Add support to the NumericRanges object to get
	  the ranges as a dict.
	* python/util.i: Fix a memory leak on error (in theory - I've not
	  got a way to generate this error, so haven't been able to produce
	  the leak or test the fix).
	* python/pythontest2.py: Update tests to cover new NumericRanges
	  object.

Mon Aug 10 13:09:12 GMT 2009  Olly Betts <olly@survex.com>

	* csharp/Makefile.am,xapian.i: Update for SerialisationContext to
	  Registry rename.

Sun Aug 02 12:21:05 GMT 2009  Richard Boulton <richard@lemurconsulting.com>

	* python/pythontest3.py: Sync with pythontest2.

Sun Aug 02 12:19:24 GMT 2009  Richard Boulton <richard@lemurconsulting.com>

	Merge from matchspy branch
	* csharp/Makefile.am,python/extra.i,python/pythontest2.py,
	  python/util.i,xapian.i: Add support for new MatchSpy class, and
	  the matchspy.h header.

Sat Aug 01 10:07:02 GMT 2009  Richard Boulton <richard@lemurconsulting.com>

	* python/pythontest3.py: Update to match pythontest2.py (after 2to3
	  conversion).

Sat Aug 01 09:58:32 GMT 2009  Olly Betts <olly@survex.com>

	* php/Makefile.am,php/smoketest.php,php/smoketest5.php: Merged the PHP
	  "smoketest" back together now we don't need to support PHP4 as well.

Sun Jul 26 21:55:47 GMT 2009  Richard Boulton <richard@lemurconsulting.com>

	* python/doxy2swig.py: Tell textwrap not to break long words -
	  fixes a load of places in the documentation comments where C++
	  names and type names were cut in two.  Also fixes a problem on
	  the postingsource branch where actual python identifiers were
	  being cut in two (for some very long identifiers).

Thu Jul 23 04:13:02 GMT 2009  Olly Betts <olly@survex.com>

	* NEWS,configure.ac: Update for 1.1.2.

Tue Jul 21 17:12:06 GMT 2009  Olly Betts <olly@survex.com>

	* NEWS: Update from ChangeLog and sync with 1.0.13 and 1.0.14.

Tue Jul 21 04:38:51 GMT 2009  Olly Betts <olly@survex.com>

	* python/extra.i: Sort out iterators to work with the Python 3
	  next()/__next__() changes.  (ticket#246)

Tue Jul 21 03:37:38 GMT 2009  Olly Betts <olly@survex.com>

	* python/extra.i: Python 3 doesn't support unbound methods, so use
	  lambda to work around this in a way which also works with Python 2.

Mon Jul 20 14:51:10 GMT 2009  Olly Betts <olly@survex.com>

	* python/util.i: Remove unused empty Xapian::PythonProblem C++ class.

Mon Jul 20 14:46:24 GMT 2009  Olly Betts <olly@survex.com>

	* python/pythontest2.py,python/pythontest3.py: Cast the result of
	  integer division to an integer - in Python 3 this returns a float
	  and even in Python 2 the cast makes the intent clearer.

Mon Jul 20 14:03:39 GMT 2009  Olly Betts <olly@survex.com>

	* python/extra.i,python/util.i: Use a multi-arg argout typemap to
	  avoid having to mess around with ValueRangeProcessor.__call__().

Mon Jul 20 12:54:51 GMT 2009  Olly Betts <olly@survex.com>

	* python/extra.i,python/util.i: Use %rename for renaming get_hit to
	  _get_hit_internal.  Taken from patch in ticket #246.

Mon Jul 20 12:32:10 GMT 2009  Olly Betts <olly@survex.com>

	* python/extra.i,python/util.i: Rename metadata_keys_begin and
	  metadata_keys_end using %rename rather than using delete and
	  assignment in Python.  This should reduce start-up time for the
	  Python bindings a fraction.  Taken from Peter Kelm's patch in
	  ticket#246.

Mon Jul 20 11:58:30 GMT 2009  Olly Betts <olly@survex.com>

	* python/Makefile.am: Need to run doxy2swig.py from $(srcdir).

Mon Jul 20 03:31:44 GMT 2009  Olly Betts <olly@survex.com>

	* configure.ac,python/doxy2swig.py,python/doxy2swig.py.in: We
	  explicitly run doxy2swig.py from the Makefile using $(PYTHON) so
	  there is no need to AC_CONFIG_FILES it to substitute @PYTHON@ in the
	  #! line.

Mon Jul 20 02:40:09 GMT 2009  Olly Betts <olly@survex.com>

	* python/pythontest3.py,python/smoketest3.py: Fix "from .testsuite
	  import *" to "from testsuite import *".

Fri Jun 26 10:24:51 GMT 2009  Olly Betts <olly@survex.com>

	* ruby/smoketest.rb: Add regression test for failing to accept an
	  integer value > MAXINT for a double parameter, fixed by upgrading
	  to using the latest SWIG SVN trunk.

Wed Jun 10 01:12:23 GMT 2009  Olly Betts <olly@survex.com>

	* configure.ac: Update for 1.1.1.

Tue Jun 09 14:01:04 GMT 2009  Olly Betts <olly@survex.com>

	* NEWS: Update for 1.1.1.

Wed May 27 05:52:20 GMT 2009  Olly Betts <olly@survex.com>

	* README: Add note about GSoC 2009 project to reimplement Perl bindings
	  using SWIG.

Wed May 20 20:55:13 GMT 2009  Richard Boulton <richard@lemurconsulting.com>

	* xapian.i: Add overloaded version of set_collapse_key() to
	  bindings which exposes the new parameter.

Tue May 19 09:21:33 GMT 2009  Olly Betts <olly@survex.com>

	* python/docs/index.html,python/extra.i,python/smoketest2.py,
	  tcl8/docs/index.html,tcl8/smoketest.tcl,xapian.i: Wrap
	  Query::MatchAll and Query::MatchNothing for Python and Tcl8 and
	  document how they are wrapped (ticket#158).
	* csharp/docs/index.html,php/docs/index.html,ruby/docs/index.html:
	  Document that Query::MatchAll and Query::MatchNothing aren't wrapped
	  for these languages yet, and to use Query("") and Query() instead.

Tue May 19 09:17:41 GMT 2009  Olly Betts <olly@survex.com>

	* php/util.i: %pragma(php4) -> %pragma(php) (purely cosmetic change).

Tue May 19 04:48:06 GMT 2009  Olly Betts <olly@survex.com>

	* configure.ac: Don't test an empty $CSC further which saves a fork
	  and avoids an odd looking message.

Sat May 16 08:51:15 GMT 2009  Olly Betts <olly@survex.com>

	* python/docs/examples/simplematchdecider.py: Pick "avoid_value" from
	  the second parameter, not the third.
	* python/docs/examples/simplematchdecider.py,
	  python/docs/examples/simplesearch.py: Use str.join() for simpler,
	  clearer code.

Mon May 11 12:20:31 GMT 2009  Olly Betts <olly@survex.com>

	* xapian.i: Oops, make that PostingSource::register_matcher_().

Mon May 11 10:50:21 GMT 2009  Olly Betts <olly@survex.com>

	* xapian.i: Fix for PostingSource::set_matcher_() change.

Sat May 09 07:59:10 GMT 2009  Olly Betts <olly@survex.com>

	* xapian-head.i: Update to work with new ValueIteratorEnd_ proxy
	  class.

Wed May 06 06:45:22 GMT 2009  Olly Betts <olly@survex.com>

	* README,python/docs/index.html: Update documentation for mod_python
	  issues and also document the related mod_wsgi issue.  The status
	  is now that everything seems to work if you stick to the main
	  interpreter (ticket#185 and ticket#364).

Tue May 05 13:11:43 GMT 2009  Richard Boulton <richard@lemurconsulting.com>

	Merge from opsynonym branch:
	* python/smoketest2.py,python/smoketest3.py: Update tests with
	  FLAG_PARTIAL to expect SYNONYM in generated query.

Wed Apr 29 15:42:37 GMT 2009  Olly Betts <olly@survex.com>

	* README: Note that the testsuite fails due to a bug in the test/unit
	  module in Ruby 1.9.0, but applications using the bindings should
	  work, and that the testsuite works with Ruby 1.9.1.  Drop all mention
	  of Ruby 1.6.x as that appears to be completely dead both upstream
	  and in the wild.

Wed Apr 29 13:06:55 GMT 2009  Olly Betts <olly@survex.com>

	* configure.ac: Update required SWIG version to r11194 to get better
	  Python 3 support (ticket#346) and to eliminate superfluous GIL
	  locking calls (ticket#185).

Mon Apr 27 08:43:37 GMT 2009  Olly Betts <olly@survex.com>

	* xapian-bindings.spec.in: Update for rename of XapianSharp.so to
	  _XapianSharp.so.

Mon Apr 27 08:37:22 GMT 2009  Olly Betts <olly@survex.com>

	* xapian-bindings.spec.in: Update for where we now install the tcl8
	  bindings.

Thu Apr 23 06:59:22 GMT 2009  Olly Betts <olly@survex.com>

	* Makefile.am,configure.ac,csharp/Makefile.am,csharp/docs/Makefile.am,
	  generic/generic.mk,guile/Makefile.am,java-swig/Makefile.am,
	  java/Makefile.am,java/native/Makefile.am,java/org/xapian/Makefile.am,
	  java/org/xapian/errors/Makefile.am,
	  java/org/xapian/examples/Makefile.am,php/Makefile.am,
	  php/docs/Makefile.am,python/Makefile.am,python/docs/Makefile.am,
	  ruby/Makefile.am,ruby/docs/Makefile.am,tcl8/Makefile.am,
	  tcl8/docs/Makefile.am: Fix things up so that in a bootstrapped SVN
	  tree, automatic regeneration of autotools-generated files uses the
	  in-tree versions of the autotools.
	* configure.ac,java/Makefile.am,java/org/Makefile.am: Eliminate
	  java/org/Makefile.am which just forwards to its "xapian"
	  subdirectory.

Wed Apr 22 13:57:58 GMT 2009  Olly Betts <olly@survex.com>

	* NEWS: Fix date.

Wed Apr 22 13:51:21 GMT 2009  Olly Betts <olly@survex.com>

	* NEWS: Update for 1.1.0.

Wed Apr 22 11:55:48 GMT 2009  Olly Betts <olly@survex.com>

	* configure.ac: Put XAPIAN_CXXFLAGS in CXXFLAGS (rather than
	  AM_CXXFLAGS) for the duration of configure, since AM_CXXFLAGS isn't
	  used for test compiles by configure (we need it as it may include
	  options to put the compiler into ISO C++ mode).

Tue Apr 21 06:40:37 GMT 2009  Olly Betts <olly@survex.com>

	* INSTALL: Python 2.6 and later look in ~/.local for Python modules so
	  update the instructions to suggest users use this standard location
	  for installing without root access.

Tue Apr 21 05:59:29 GMT 2009  Olly Betts <olly@survex.com>

	* NEWS: Clean up for release.

Mon Apr 20 14:23:47 GMT 2009  Olly Betts <olly@survex.com>

	* NEWS: Sync changes from 1.0.12.

Sat Apr 18 08:25:11 GMT 2009  Olly Betts <olly@survex.com>

	* INSTALL: Speak of 0.9.3 in the past tense.  Add a note about being
	  able to pass variables to configure to pick which of several
	  parallel installations of a language to build for.

Sun Apr 05 03:59:31 GMT 2009  Olly Betts <olly@survex.com>

	* NEWS: Update from ChangeLog.

Fri Mar 27 03:27:03 GMT 2009  Olly Betts <olly@survex.com>

	* csharp/util.i,java-swig/util.i,ruby/util.i: Remove %rename
	  directives for get_sumpart_needs_doclength as this method no longer
	  exists.

Wed Mar 25 17:31:28 GMT 2009  Richard Boulton <richard@lemurconsulting.com>

	* python/pythontest2.py: Change deletion of database objects to
	  Database.close() calls, which should be more robust across
	  different python implementations, and should also avoid problems
	  on windows when the temporary database directories are deleted if
	  other objects which aren't deleted have lingering references to
	  the database.

Tue Mar 24 12:37:45 GMT 2009  Richard Boulton <richard@lemurconsulting.com>

	* ruby/Makefile.am: Fix dependency target in ruby's xapian_wrap.d
	  file.

Mon Mar 23 11:49:10 GMT 2009  Olly Betts <olly@survex.com>

	* python/generate-python-exceptions,python/pythontest2.py,
	  python/pythontest3.py: Update for PostingSource::reset() ->
	  PostingSource::init() rename.

Wed Mar 18 06:05:31 GMT 2009  Olly Betts <olly@survex.com>

	* python/docs/index.html: Non-pythonic iterators now being removed
	  in 1.3.0, not 1.2.0.

Mon Mar 16 14:05:50 GMT 2009  Olly Betts <olly@survex.com>

	* NEWS: Sync with 1.0.11.

Wed Mar 11 11:31:59 GMT 2009  Richard Boulton <richard@lemurconsulting.com>

	* python/pythontest2.py,python/pythontest3.py: Round the weights
	  returned for the OP_SCALE_WEIGHT test, to avoid failing due to
	  rounding errors.

Wed Mar 11 11:18:57 GMT 2009  Olly Betts <olly@survex.com>

	* xapian.i: Updated to wrap xapian/weight.h directly, such that it
	  builds with the new Xapian::Weight class.

Wed Mar 11 11:15:18 GMT 2009  Richard Boulton <richard@lemurconsulting.com>

	* python/testsuite2.py,python/testsuite3.py: Remove bare except:
	  handlers from testsuite, so ctrl-C stop the whole testsuite, not
	  just one test.

Wed Mar 11 00:06:54 GMT 2009  Richard Boulton <richard@lemurconsulting.com>

	* python/pythontest3.py: Update to match pythontest2.py (after
	  passing through 2to3).

Tue Mar 10 18:02:08 GMT 2009  Richard Boulton <richard@lemurconsulting.com>

	* python/extra.i,python/pythontest2.py: Preserve posting sources on
	  queries when set on enquire, and when retrieved from enquire
	  objects.

Tue Mar 10 17:46:48 GMT 2009  Richard Boulton <richard@lemurconsulting.com>

	* python/extra.i: When making a query object, keep references to
	  posting sources in the query.  Copy references for sub queries
	  into parent queries, too.
	* python/pythontest2.py: Modify test to include regression test for
	  the above.

Tue Mar 10 17:06:56 GMT 2009  Richard Boulton <richard@lemurconsulting.com>

	* python/extra.i: Add better support for deprecation of single
	  argument form of the Enquire::set_sort_by_* methods, and for
	  deprecation of the old name ("ascending") for the second
	  argument.  Add deprecation warnings to the remaining three
	  set_sort_by_*value* methods, too.

Tue Mar 10 09:14:44 GMT 2009  Richard Boulton <richard@lemurconsulting.com>

	* python/extra.i: Keep references to Stoppers and Sorters set on
	  objects, to avoid segfaults when they go out of scope, and add
	  deprecation warnings for single argument form of the set_sort_by_*
	  methods.
	* python/pythontest2.py: Tests for the above.

Thu Mar 05 10:34:38 GMT 2009  Richard Boulton <richard@lemurconsulting.com>

	* xapian.i: There are now several useful built-in posting sources,
	  so remove the code which ignores postingsource.h if there aren't
	  directors.

Thu Mar 05 08:01:18 GMT 2009  Olly Betts <olly@survex.com>

	* configure.ac: Fix comment to match code.

Wed Mar 04 23:37:29 GMT 2009  Olly Betts <olly@survex.com>

	* python/pythontest2.py: Fix comment typo.

Wed Mar 04 23:33:17 GMT 2009  Olly Betts <olly@survex.com>

	* php/docs/examples/simpleindex.php5,python/pythontest2.py,
	  python/pythontest3.py,python/replicationtest2.py,
	  tcl8/docs/examples/simpleindex.tcl,xapian.i: Update for the
	  "WritableDatabase::flush()" to "WritableDatabase::commit()" change.

Wed Mar 04 23:23:14 GMT 2009  Olly Betts <olly@survex.com>

	* xapian.i: Wrap MSet::get_uncollapsed_matches_lower_bound(),
	  MSet::get_uncollapsed_matches_estimated(), and
	  MSet::get_uncollapsed_matches_upper_bound().

Wed Mar 04 16:56:28 GMT 2009  Richard Boulton <richard@lemurconsulting.com>

	* python/extra.i: When ValueRangeProcessors are passed to the
	  QueryParser, keep a list of them so that they're not deleted
	  until the QueryParser is.
	* python/pythontest2.py: Regression test that the proxying works -
	  this test crashed without the patch to extra.i.

Mon Mar 02 20:45:09 GMT 2009  Richard Boulton <richard@lemurconsulting.com>

	* python/extra.i: Remove Document_unserialise and
	  Query_unserialise from API.

Mon Mar 02 10:32:59 GMT 2009  Richard Boulton <richard@lemurconsulting.com>

	* csharp/Makefile.am,xapian.i: Update with new serialisation
	  context class.

Mon Mar 02 08:38:36 GMT 2009  Richard Boulton <richard@lemurconsulting.com>

	* python/pythontest2.py: Extend "database closed" test slightly, to
	  cover a case which caused a segfault with core before revision
	  r11980.

Thu Feb 26 04:09:04 GMT 2009  Olly Betts <olly@survex.com>

	* configure.ac,ruby/Makefile.am: Workaround rubyio.h vs ruby/io.h
	  incompatibility.  Fix defaulting of RUBY_INC_ARCH to RUBY_INC.

Thu Feb 26 03:12:11 GMT 2009  Olly Betts <olly@survex.com>

	* configure.ac,ruby/Makefile.am: Fixes for Ruby 1.9 compatibility
	  (bug#323).

Mon Feb 16 11:09:20 GMT 2009  Richard Boulton <richard@lemurconsulting.com>

	* python/generate-python-exceptions,python/pythontest2.py,xapian.i:
	  Update for new posting source interface.

Sat Feb 07 00:18:45 GMT 2009  Richard Boulton <richard@lemurconsulting.com>

	* python/pythontest2.py: Add python test of document and query
	  serialisation and unserialisation.

Tue Jan 20 13:55:54 GMT 2009  Olly Betts <olly@survex.com>

	* ruby/util.i: Fix for Ruby 1.9 compatibility.

Mon Jan 19 23:16:13 GMT 2009  Olly Betts <olly@survex.com>

	* configure.ac: Use rubyhdrdir if it exists (it was added at some
	  point during Ruby 1.9 development).  See bug#323.

Tue Jan 06 00:54:51 GMT 2009  Olly Betts <olly@survex.com>

	* python/Makefile.am: Temporarily disable replicationtest.py
	  for now, as it just seems to fail most of the time.  See bug#320.

Tue Jan 06 00:43:58 GMT 2009  Olly Betts <olly@survex.com>

	* python/Makefile.am: Clean up any left over test databases on "make
	  clean".

Tue Jan 06 00:43:01 GMT 2009  Olly Betts <olly@survex.com>

	* python/pythontest2.py: All but two testcases delete the database(s)
	  they create if they pass, so fix the remaining two to do the same.

Mon Jan 05 04:09:05 GMT 2009  Olly Betts <olly@survex.com>

	* configure.ac: Allow Python buildings to be built on Cygwin (taken
	  from patch 1.0.7-python.patch from Cygwin Ports, and adapted for
	  Python 3.0 compatibility).

Mon Jan 05 02:14:17 GMT 2009  Olly Betts <olly@survex.com>

	* csharp/Makefile.am: Rename the compiled C++ wrapper from
	  XapianSharp.la to _XapianSharp.la to avoid a name clash on with the
	  C# assembly XapianSharp.dll on Microsoft Windows.

Mon Jan 05 00:36:48 GMT 2009  Olly Betts <olly@survex.com>

	* configure.ac: Allow PHP bindings to be built on Cygwin (patch
	  1.0.7-php.patch from Cygwin Ports).

Mon Jan 05 00:18:39 GMT 2009  Olly Betts <olly@survex.com>

	* configure.ac,ruby/Makefile.am: Allow ruby bindings to be built on
	  Cygwin (need to pass -lruby there).

Sun Jan 04 23:45:24 GMT 2009  Olly Betts <olly@survex.com>

	* configure.ac,tcl8/Makefile.am: Allow tcl8 bindings to be built on
	  Cygwin (based on patch 1.0.7-tcl.patch from Cygwin Ports).

Mon Dec 29 16:54:54 GMT 2008  James Aylett <james@tartarus.org>

	* python/docs/examples/: get_description() is now __str__() in Python.

Fri Dec 26 15:22:01 GMT 2008  Richard Boulton <richard@lemurconsulting.com>

	* xapian.i: Add Database.close() method.

Tue Dec 23 05:59:02 GMT 2008  Olly Betts <olly@survex.com>

	* csharp/xapian_wrap.d ruby/xapian_wrap.d php/xapian_wrap.d i
	  tcl8/xapian_wrap.d: svn:ignore dependency makefile fragments
	  generated by swig -MD.

Tue Dec 23 05:55:20 GMT 2008  Olly Betts <olly@survex.com>

	* python/: svn:ignore new generated databases.

Tue Dec 23 05:52:54 GMT 2008  Olly Betts <olly@survex.com>

	* configure.ac,python/Makefile.am,python/generate-python-exceptions,
	  python/generate-python-exceptions.in: Explicitly run
	  generate-python-exceptions using $(PERL) rather than generating it
	  with AC_OUTPUT just to substitute the "#!" line.

Mon Dec 22 15:08:33 GMT 2008  Richard Boulton <richard@lemurconsulting.com>

	* python/Makefile.am: Add replicationtest2.py to distribution.

Mon Dec 22 13:48:56 GMT 2008  Richard Boulton <richard@lemurconsulting.com>

	* python/Makefile.am: Enable the replication test by default, now
	  that it passes.

Mon Dec 22 13:47:05 GMT 2008  Richard Boulton <richard@lemurconsulting.com>

	* python/replicationtest.py,python/replicationtest2.py: Make
	  replication test a bit more stringent, and don't trigger
	  potential problems with swapping a database back in place by
	  updating the uuids, so each replicated database is effectively
	  brand new, as far as replication is concerned.

Sat Dec 20 11:41:42 GMT 2008  Richard Boulton <richard@lemurconsulting.com>

	* python/Makefile.am: Pass the default value of PYTHONPATH through
	  to python tests (just make sure our recently compiled modules are
	  at the start of it).  Pass abs_builddir in the TESTS_ENVIRONMENT
	  variable, since the replication test needs it.
	* python/replicationtest2.py: Add a test (currently failing) of
	  database replication under heavy concurrent modification load.

Sat Dec 20 10:17:11 GMT 2008  Richard Boulton <richard@lemurconsulting.com>

	* python/pythontest2.py: Fix test of get_eset() to match change in
	  behaviour of get_eset().
	* python/pythontest3.py: Bring up to date with pythontest2.py

Mon Dec 08 03:45:20 GMT 2008  Olly Betts <olly@survex.com>

	* debian/: Sync with 1.0 branch.

Mon Dec 08 03:18:22 GMT 2008  Olly Betts <olly@survex.com>

	* python/Makefile.am: Need to clean testsuite.pyc from srcdir since
	  that's where it gets generated as things stand (upstream fix for
	  Debian bug 506090).

Sat Nov 01 01:52:29 GMT 2008  Olly Betts <olly@survex.com>

	* NEWS: Sync with 1.0.9 and update from ChangeLog.

Fri Oct 31 22:53:13 GMT 2008  Olly Betts <olly@survex.com>

	* python/docs/index.html: Document Python-specific
	  Database.metadata_keys(prefix) method.

Fri Oct 31 19:22:53 GMT 2008  Richard Boulton <richard@lemurconsulting.com>

	* python/generate-python-exceptions.in: Convert
	  XapianSetPythonException to Xapian::SetPythonException, and
	  export it.  This is neccessary to allow separately compiled
	  extension modules to handle xapian errors appropriately.

Thu Oct 09 09:53:39 GMT 2008  Olly Betts <olly@survex.com>

	* configure.ac: Update autoconf requirement to 2.63, libtool to 2.2.6.

Sun Sep 28 14:31:49 GMT 2008  Richard Boulton <richard@lemurconsulting.com>

	* python/pythontest2.py: Change test_value_mods() to test chert
	  instead of flint, for extra regression test of recently fixed bug
	  in chert, and fix doccomment for test function.

Fri Sep 26 19:02:19 GMT 2008  Richard Boulton <richard@lemurconsulting.com>

	* python/pythontest2.py: Add a test of adding, modifying, and
	  deleting values.  This passed with flint (as committed), but
	  fails currently if the test is changed to use chert.

Fri Sep 26 04:54:39 GMT 2008  Richard Boulton <richard@lemurconsulting.com>

	* python/Makefile.am: Add testsuite2.py and testsuite3.py to
	  distribution.

Wed Sep 10 15:28:57 GMT 2008  Richard Boulton <richard@lemurconsulting.com>

	* python/generate-python-exceptions.in: Back out patch which added
	  XapianDirectorException to work around exception mangling bug in
	  swig, now that we're using a version of swig which has the bug
	  fixed.

Wed Sep 10 15:21:26 GMT 2008  Richard Boulton <richard@lemurconsulting.com>

	* ../swig: Update version of swig in use to current HEAD (swig
	  revision 10831.  Changes python import method to avoid giving a
	  warning with the upcoming 2.6 release (and failing with 2.7 or
	  later).  Also includes a different fix for ticket #289, so we
	  could back out our XapianDirectorException class now.

	  No other significant changes in the generated files - several
	  warning fixes, some rearrangement of the order of variable
	  declarations, some removal of code which wasn't used anyway.

Fri Sep 05 11:03:38 GMT 2008  Richard Boulton <richard@lemurconsulting.com>

	* python/pythontest2.py,python/pythontest3.py: Add test for
	  get_uuid() (not really python specific, but I can't easily add
	  this test to smoketest because it needs an on-disk database,
	  which there's no infrastructure in smoketest to clean up).

Fri Sep 05 09:59:02 GMT 2008  Richard Boulton <richard@lemurconsulting.com>

	* xapian.i: Add Database::get_uuid() to wrappers.

Thu Sep 04 04:30:09 GMT 2008  Olly Betts <olly@survex.com>

	* NEWS: Sync with 1.0.8.

Thu Sep 04 04:28:12 GMT 2008  Olly Betts <olly@survex.com>

	* configure.ac: Set version to 1.1.0.

Wed Sep 03 06:17:11 GMT 2008  Richard Boulton <richard@lemurconsulting.com>

	* python/generate-python-exceptions.in: Use our own
	  XapianDirectorException, to avoid the unwanted side effects of
	  the default SWIG mechanism.  Fixes ticket #289.
	* python/pythontest2.py,python/pythontest3.py: Add
	  test_director_exception(), which tests the fix for ticket #289.

Wed Sep 03 05:22:09 GMT 2008  Richard Boulton <richard@lemurconsulting.com>

	* python/util.i: Fix memory leaks in query constructor typemaps.
	  Also, remove old, commented out, code which almost certainly had
	  similar memory leaks - I don't think we're going to want this
	  code, but if we do, rewriting it by copying the maintained and
	  working code for the query constructor is less likely to lead to
	  subtle errors.

Mon Aug 04 05:06:46 GMT 2008  Olly Betts <olly@survex.com>

	* NEWS: Sync against 1.0.7 release.

Wed Jul 30 01:13:43 GMT 2008  Olly Betts <olly@survex.com>

	* python/generate-python-exceptions.in: Fix tiny comment typo.

Mon Jul 21 12:22:02 GMT 2008  Olly Betts <olly@survex.com>

	* configure.ac: Put the bug report URL as the third parameter to
	  AC_INIT.  Add proper m4 quoting in a few places (nowhere that
	  should actually change behaviour).  Use "dnl" comments in preference
	  to "#" comments to help reduce the size of the configure script.

Wed Jul 16 17:45:42 GMT 2008  Richard Boulton <richard@lemurconsulting.com>

	* python/: Rename test files to end with ...2.py, and add versions
	  generated by 2to3 named ...3.py.  (2to3 seems to be quite buggy
	  still, so the generated versions need some hand editing after
	  running it; in future, we should probably remove the ...3.py
	  versions and just automatically generate them.)

Thu Jul 10 10:47:50 GMT 2008  Olly Betts <olly@survex.com>

	* configure.ac: LT_PREREQ seems to need to be just before LT_INIT.

Wed Jul 09 23:02:02 GMT 2008  Olly Betts <olly@survex.com>

	* Makefile.am: Revert dist-hook fix - that problem is caused by using
	  libtool 1.5.x and we now require 2.2.x.
	* configure.ac: Add "LT_PREREQ([2.2.4])" to enforce this requirement.
	  Use LT_INIT instead of now deprecated AC_PROG_LIBTOOL.

Wed Jul 09 14:52:54 GMT 2008  Richard Boulton <richard@lemurconsulting.com>

	* Makefile.am: Add $(distdir) to directory names in dist-hook rule
	  to make it actually work.

Wed Jul 09 14:31:25 GMT 2008  Richard Boulton <richard@lemurconsulting.com>

	* Makefile.am: Add dist-hook rule to ensure that the m4 directory
	  exists; if it doesn't, autoreconf reports "couldn't open
	  directory `m4'".

Wed Jul 09 10:46:36 GMT 2008  Olly Betts <olly@survex.com>

	* configure.ac: The workaround to avoid probe code for F77, GCJ, and
	  RC being added to configure is no longer required now that we're
	  using libtool 2.2 so remove it.

Wed Jul 09 10:30:16 GMT 2008  Olly Betts <olly@survex.com>

	* csharp/Makefile.am,guile/Makefile.am,java-swig/Makefile.am,
	  java/Makefile.am,java/native/Makefile.am,php/Makefile.am,
	  python/Makefile.am,ruby/Makefile.am,tcl8/Makefile.am: More changes
	  neeed for --enable-quiet support.

Wed Jul 09 10:19:38 GMT 2008  Olly Betts <olly@survex.com>

	* configure.ac: Replace AM_CONFIG_HEADER with the more modern
	  AC_CONFIG_HEADERS.

Wed Jul 09 10:17:57 GMT 2008  Olly Betts <olly@survex.com>

	* Makefile.am,configure.ac: Add support for "--enable-quiet" like
	  xapian-core and omega have.

Wed Jul 09 10:14:47 GMT 2008  Olly Betts <olly@survex.com>

	* Makefile.am,configure.ac: Use AC_CONFIG_MACRO_DIR and
	  ACLOCAL_AMFLAGS as libtoolize 2.2.4 recommends.

Tue Jul 01 21:05:48 GMT 2008  Richard Boulton <richard@lemurconsulting.com>

	* python/pythontest.py,python/smoketest.py,python/testsuite.py:
	  Fixes to make tests closer to being compatible with python 3.0.

Mon Jun 30 19:56:48 GMT 2008  Richard Boulton <richard@lemurconsulting.com>

	* python/util.i: Fix #if PY_VERSION_HEX statements which aren't
	  inside %{ %} to be %#if.  Similarly for the corresponding #else
	  and #endifs.

Fri Jun 27 00:40:54 GMT 2008  Olly Betts <olly@survex.com>

	* NEWS: Update from ChangeLog and against 1.0 branch.

Thu Jun 26 03:08:06 GMT 2008  Olly Betts <olly@survex.com>

	* csharp/docs/index.html,php/docs/index.html,python/docs/index.html,
	  ruby/docs/index.html,tcl8/docs/index.html: Document all the database
	  factory functions for all languages.  Document the library version
	  functions for all languages.

Thu Jun 26 03:06:43 GMT 2008  Olly Betts <olly@survex.com>

	* java/native/: Make passing string from Java to C++ zero-byte safe.
	  It doesn't appear to be simple to make C++ to Java work though.

Thu Jun 26 00:47:16 GMT 2008  Olly Betts <olly@survex.com>

	* ruby/smoketest.rb: Update copyright notice for previous change.

Thu Jun 26 00:02:30 GMT 2008  Olly Betts <olly@survex.com>

	* ruby/smoketest.rb: Test the version reporting functions.

Wed Jun 25 21:35:49 GMT 2008  Olly Betts <olly@survex.com>

	* ruby/docs/index.html: Document how database factory functions are
	  wrapped.

Wed Jun 25 21:06:41 GMT 2008  Richard Boulton <richard@lemurconsulting.com>

	* python/extra.i: Tidy up the documentation comments for
	  TermListItem.

Tue Jun 24 18:21:12 GMT 2008  Richard Boulton <richard@lemurconsulting.com>

	* python/doxy2swig.py.in: Adjust to be compatible with python 3.0.
	  Fortunately, this can be done without breaking it for python 2.x.

Sat Jun 14 23:35:34 GMT 2008  Richard Boulton <richard@lemurconsulting.com>

	* python/util.i: Fix previous commit - one of the pieces of
	  conditional code was the wrong way round.

Sat Jun 14 12:09:45 GMT 2008  Richard Boulton <richard@lemurconsulting.com>

	* python/util.i: Fixes for compilation with python 3.0;
	  conditionally replace PyString_ methods with PyBytes_ methods.

Mon Jun 02 11:55:23 GMT 2008  Richard Boulton <richard@lemurconsulting.com>

	* python/Makefile.am: Add modern/xapian_wrap.d to CLEANFILES in
	  maintainer mode.

Mon Jun 02 11:54:55 GMT 2008  Richard Boulton <richard@lemurconsulting.com>

	* xapian.i: Add support for the new Database methods,
	  get_value_freq(), get_value_lower_bound() and
	  get_value_upper_bound().
	* python/pythontest.py: Add test of these methods.

Sun Jun 01 15:13:07 GMT 2008  Olly Betts <olly@survex.com>

	* configure.ac: Update version to 1.0.7 to match 1.0 branch.

Sun May 25 22:45:36 GMT 2008  Olly Betts <olly@survex.com>

	* NEWS: Update from ChangeLog and sync with 1.0 branch.

Sun May 25 17:15:43 GMT 2008  Olly Betts <olly@survex.com>

	* xapian-head.i: Fix dummy Chert and Flint Database factory functions,
	  used when Chert and/or Flint are disabled.

Sat May 24 08:51:22 GMT 2008  Richard Boulton <richard@lemurconsulting.com>

	* python/pythontest.py: Rename one of the two test_postingsource()
	  functions, so that they both get run!

Thu May 22 11:53:23 GMT 2008  Olly Betts <olly@survex.com>

	* csharp/docs/index.html,php/docs/index.html,ruby/docs/index.html,
	  tcl8/docs/index.html: The "program" version of Remote::open() *is*
	  now wrapped, so update the documentation.

Thu May 22 11:16:54 GMT 2008  Olly Betts <olly@survex.com>

	* python/docs/index.html: Fix typo (Database.synonym and synonym_begin
	  should be synonyms and synonyms_begin).

Thu May 22 11:07:24 GMT 2008  Olly Betts <olly@survex.com>

	* python/docs/index.html: The "program" version of Remote::open() *is*
	  now wrapped, so update the documentation.

Sun May 18 05:36:07 GMT 2008  Richard Boulton <richard@lemurconsulting.com>

	* python/docs/index.html: Update documentation of pythonic
	  iterators.
	* python/extra.i: Correct documentation comment for
	  Database.spellings().

Thu May 15 09:00:26 GMT 2008  Olly Betts <olly@survex.com>

	* java-swig/Makefile.am: Remove SWIGTYPE_p_bool.java as it is no
	  longer generated.

Thu May 15 08:11:04 GMT 2008  Olly Betts <olly@survex.com>

	* csharp/Makefile.am: Remove SWIGTYPE_p_bool.cs as it is no longer
	  generated.

Mon May 12 06:51:43 GMT 2008  Richard Boulton <richard@lemurconsulting.com>

	* python/pythontest.py: Add test of ValueWeightPostingSource.

Mon May 05 16:02:03 GMT 2008  Olly Betts <olly@survex.com>

	* php/except.i: Remove PHP4-specific stuff and tweak to maximise the
	  amount of exception handling code which is in the helper function.
	  Fix the copyright statements which were copied verbatim from
	  xapian.i whereas the code here is all fairly recent.

Mon May 05 11:03:52 GMT 2008  Richard Boulton <richard@lemurconsulting.com>

	* csharp/Makefile.am: Change names of generated files to match
	  those made by new SWIG version.

Mon May 05 11:58:45 BST 2008  Richard Boulton <richard@lemurconsulting.com>

	* ../swig: Update version of swig in use to current HEAD.  Causes
	  few changes other than whitespace to the generated bindings, but
	  makes new features in swig (such as better support for reference
	  counted pointers) available.  Also only performs initialisation
	  of swig wrapper once when there are multiple interpreters in use,
	  which could possibly help a little with bug #185.

Sat May 03 18:10:04 GMT 2008  Richard Boulton <richard@lemurconsulting.com>

	* configure.ac: Fix breakage introduced when I changed "print foo"
	  to "print(foo)" - join strings in the print with + instead of ,.
	  mingw builds can't have worked with this, though they may still
	  not!

Sat May 03 14:00:55 GMT 2008  Olly Betts <olly@survex.com>

	* xapian-bindings.spec.in: Remove "www." from xapian.org and
	  oligarchy.co.uk URLs.  Bump minimum required Python version to 2.3.

Sat May 03 10:59:58 GMT 2008  Olly Betts <olly@survex.com>

	* configure.ac: Improve code which prevents probing for f77, etc.

Fri May 02 17:24:17 GMT 2008  Richard Boulton <richard@lemurconsulting.com>

	* csharp/Makefile.am,guile/Makefile.am,java-swig/Makefile.am,
	  php/Makefile.am,ruby/Makefile.am,tcl8/Makefile.am: Seemed to work
	  for python, so use SWIG's -MD flag for all the other swig targets
	  too.

Fri May 02 15:21:41 GMT 2008  Richard Boulton <richard@lemurconsulting.com>

	* python/Makefile.am: Use SWIG's -MD flag to generate dependencies.

Fri May 02 15:21:22 GMT 2008  Richard Boulton <richard@lemurconsulting.com>

	* python/extra.i: Correct typo in comment.

Mon Apr 28 17:07:03 GMT 2008  Richard Boulton <richard@lemurconsulting.com>

	* python/pythontest.py: Fix python test of PostingSource to include
	  a reset() method.

Mon Apr 28 02:31:42 GMT 2008  Olly Betts <olly@survex.com>

	* python/generate-python-exceptions.in: Mark PostingSource::reset() as
	  a directed method.

Thu Apr 24 02:18:46 GMT 2008  Olly Betts <olly@survex.com>

	* configure.ac,generic/generic.mk: Back out the --swigheaders change.

Thu Apr 24 01:55:25 GMT 2008  Olly Betts <olly@survex.com>

	* python/Makefile.am: Use "-rmdir" rather than "|| true" for
	  consistency.

Wed Apr 23 18:14:10 GMT 2008  Richard Boulton <richard@lemurconsulting.com>

	* python/pythontest.py: Remove references to "flint" from test
	  database names (use "db_" instead).  Add a simple test of the
	  posting source stuff.

Wed Apr 23 17:42:41 GMT 2008  Richard Boulton <richard@lemurconsulting.com>

	* python/Makefile.am: Give up on MKDIR_P, and just use "-test -d
	  xapian || mkdir xapian" instead.

Wed Apr 23 17:03:21 GMT 2008  Richard Boulton <richard@lemurconsulting.com>

	* python/Makefile.am: Use $(MKDIR_P) instead of @MKDIR_P@, as
	  suggested by the automake documentation.

Wed Apr 23 15:23:03 GMT 2008  Richard Boulton <richard@lemurconsulting.com>

	* debian/python-xapian.install,python/Makefile.am,python/xapian.pth,
	  xapian-bindings.spec.in: Change way python bindings are installed
	  again, hopefully more successfully this time.  We found a problem
	  with the .pth method on some systems, so instead we now put all
	  the python files in a subdirectory called xapian/, but rename the
	  xapian.py file to __init__.py (and similarly for the .pyc and
	  .pyo files).  This makes it into a python package, and seems to
	  work well, and also hides the internal _xapian module from public
	  view.

Wed Apr 23 11:02:45 GMT 2008  Olly Betts <olly@survex.com>

	* csharp/Makefile.am,java-swig/Makefile.am,
	  python/generate-python-exceptions.in,xapian.i: Only wrap
	  PostingSource where we have directors.  Fix up various issues
	  with the wrapping.

Wed Apr 23 09:43:06 GMT 2008  Olly Betts <olly@survex.com>

	* README: Note Python 2.3 or later is required.

Wed Apr 23 09:21:57 GMT 2008  Richard Boulton <richard@lemurconsulting.com>

	* configure.ac: Require python 2.3 or greater.  2.2 is essentially
	  unsupported upstream.

Wed Apr 23 08:39:18 GMT 2008  Richard Boulton <richard@lemurconsulting.com>

	* python/doxy2swig.py.in: Revert earlier change, since it would
	  result in the bindings varying massively depending on the version
	  of python in use at maintainer-build time, which doesn't seem
	  helpful.  python2.2 currently works with a non maintainer-mode
	  build, so there's an easy workaround for the problem.

Wed Apr 23 07:55:25 GMT 2008  Richard Boulton <richard@lemurconsulting.com>

	* xapian-bindings.spec.in: Update RPM .spec file to reflect the new
	  location of the python packages, and the .pth file.

Wed Apr 23 07:51:52 GMT 2008  Richard Boulton <richard@lemurconsulting.com>

	* debian/changelog,debian/patch,debian/python-xapian.install:
	  Update debian packaging to remove the patch which is currently
	  applied (since it's included in HEAD now), and to get the python
	  packages from the new locations (and include the .pth file).

Wed Apr 23 07:38:20 GMT 2008  Olly Betts <olly@survex.com>

	* xapian.i: Use "%include <xapian/query.h>" to wrap Xapian::Query so
	  we automatically pick up new features (in this case, the new
	  PostingSource constructor).

Wed Apr 23 03:41:28 GMT 2008  Olly Betts <olly@survex.com>

	* Makefile.am,csharp/Makefile.am,java-swig/Makefile.am,
	  tcl8/docs/index.html,xapian-head.i,xapian.i: Split the header chunk
	  of xapian.i out into xapian-head.i.  Remove lingering references to
	  quartz.  Wrap chert.

Wed Apr 23 02:47:00 GMT 2008  Olly Betts <olly@survex.com>

	* python/extra.i: Update comment.

Wed Apr 23 00:25:46 GMT 2008  Richard Boulton <richard@lemurconsulting.com>

	* python/doxy2swig.py.in: Fix build with --enable-maintainer-mode
	  and python 2.2, by providing fallback for the "textwrap" module,
	  which isn't present by default in 2.2.

Wed Apr 23 00:15:21 GMT 2008  Richard Boulton <richard@lemurconsulting.com>

	* python/Makefile.am,python/xapian.pth: Change installation
	  location for the python bindings to use a "xapian" subdirectory
	  to hold the files, and use a "xapian.pth" file to ensure that the
	  contents of this directory are on the path.  Seems to be the more
	  usual way to install python extensions these days, and matches
	  the way we need to install on windows.

Tue Apr 22 16:16:55 GMT 2008  Richard Boulton <richard@lemurconsulting.com>

	* php/smoketest.php,php/smoketest5.php: Add test that VALUE_GE
	  works for PHP.

Thu Apr 17 22:54:37 GMT 2008  Olly Betts <olly@survex.com>

	* tcl8/Makefile.am: Remove bogus "../" from tcllibdir.

Thu Apr 17 05:41:21 GMT 2008  Olly Betts <olly@survex.com>

	* configure.ac: Add missing m4 quoting so that TCL_LIB is correctly
	  determined.

Tue Apr 15 09:38:07 GMT 2008  Richard Boulton <richard@lemurconsulting.com>

	* python/docs/index.html,python/extra.i,python/pythontest.py:
	  Remove the deprecated legacy support for the sequence API on
	  pythonic iterators.

Mon Apr 14 07:18:50 GMT 2008  Richard Boulton <richard@lemurconsulting.com>

	* python/extra.i,xapian.i: Add support for
	  Database.metadata_keys_begin() and Database.metadata_keys_end().
	  For python, these are wrapped as simply "metadata_keys()".
	* python/pythontest.py: Test Database.metadata_keys().

Mon Apr 07 07:28:14 GMT 2008  Olly Betts <olly@survex.com>

	* README: Note that Tcl 8.3 and earlier are no longer supported by
	  upstream.

Tue Apr 01 04:27:43 GMT 2008  Olly Betts <olly@survex.com>

	* java/native/Makefile.am,python/Makefile.am,ruby/Makefile.am: Use
	  the libtool -shrext option to specify a different module extension
	  rather than our own ugly bodge.

Mon Mar 31 02:10:22 GMT 2008  Olly Betts <olly@survex.com>

	* php/smoketest.php: Remove stray extra blank line.

Fri Mar 28 10:18:27 GMT 2008  Richard Boulton <richard@lemurconsulting.com>

	* configure.ac: Bump version number to 1.0.6 to match xapian-core.

Fri Mar 28 00:22:15 GMT 2008  Richard Boulton <richard@lemurconsulting.com>

	* xapian.i: Modify wrapping of get_mset() to match the new
	  definitions in xapian/enquire.h (though this shouldn't change
	  user-visible behaviour in the bindings).  Also, allow a
	  mdecider (and matchspy) parameter to be passed even for languages
	  which don't have director support, now that we have a built-in
	  match decider.  Also, wrap valuesetmatchdecider.h, so that the
	  built-in match decider defined there can be used.
	* php/smoketest.php,python/pythontest.py: Add tests that
	  ValueSetMatchDecider works in python and PHP.

Wed Mar 19 01:02:21 GMT 2008  Olly Betts <olly@survex.com>

	* ruby/docs/Makefile.am: Ship simplematchdecider.rb.
	* tcl8/docs/Makefile.am: Ship simpleexpand.tcl.

Wed Mar 12 09:01:04 GMT 2008  Olly Betts <olly@survex.com>

	* java-swig/: Remove Quartz.* from svn:ignore.

Wed Mar 12 08:59:30 GMT 2008  Olly Betts <olly@survex.com>

	* python/Makefile.am: Clean up libtoolconfig.tmp after use.

Wed Mar 12 08:57:55 GMT 2008  Olly Betts <olly@survex.com>

	* README,configure.ac,php/Makefile.am,php/docs/Makefile.am,
	  php/docs/examples/simpleexpand.php4,
	  php/docs/examples/simpleindex.php4,
	  php/docs/examples/simplesearch.php4,php/docs/index.html,
	  php/smoketest4.php,php/util.i,xapian-bindings.spec.in,xapian.i:
	  Remove PHP4 support.

Wed Mar 12 08:29:06 GMT 2008  Olly Betts <olly@survex.com>

	* csharp/Makefile.am,csharp/SmokeTest.cs,csharp/util.i,
	  java-swig/Makefile.am,java-swig/SmokeTest.java,
	  java/native/Enquire.cc,java/native/Query.cc,
	  java/native/org_xapian_XapianJNI.h,java/org/xapian/Enquire.java,
	  java/org/xapian/Query.java,java/org/xapian/XapianJNI.java,php/util.i,
	  python/,ruby/util.i,ruby/xapian.rb,xapian.i: Remove all deprecated
	  features slated for removal in 1.1.0.

Tue Mar 11 20:32:26 GMT 2008  Olly Betts <olly@survex.com>

	* java-swig/util.i: Xapian::weight::clone() collides with Java's
	  Object.clone(), so rename to cloneWeight().  Wrap Xapian::valueno
	  as Java type int to avoid a conflict with SWIG/Java's machinery.

Tue Mar 11 04:51:00 GMT 2008  Olly Betts <olly@survex.com>

	* java-swig/Makefile.am: Add MultiValueSorter.java, Sorter.java, and
	  TermGenerator$flags.class.

Wed Mar 05 22:36:46 GMT 2008  Olly Betts <olly@survex.com>

	* NEWS: Update to HEAD with un-backported changes kept separate.

Wed Mar 05 21:30:13 GMT 2008  Olly Betts <olly@survex.com>

	* NEWS: Update to 1.0 branch point.

Sun Feb 24 11:02:44 GMT 2008  Olly Betts <olly@survex.com>

	* java-swig/Makefile.am,php/Makefile.am,ruby/Makefile.am,
	  tcl8/Makefile.am: Minor comment correction (we only remove a single
	  file in each case).

Sun Feb 24 01:11:25 GMT 2008  Olly Betts <olly@survex.com>

	* configure.ac,python/Makefile.am: The Python module now has the
	  extension which Python expects, which fixes a failure on Mac OS X.
	  PYTHON_PATHSEP is no longer required.

Sat Feb 23 23:09:05 GMT 2008  Olly Betts <olly@survex.com>

	* configure.ac: Correct SWIG version in error message.

Thu Feb 21 00:28:20 GMT 2008  Richard Boulton <richard@lemurconsulting.com>

	* configure.ac,generic/generic.mk: Use the new --swigheaders option
	  in xapian-config to get the list of header files for the core,
	  and add all of these as a dependency for the rules to run swig.
	  This is currently an overly inclusive dependency, but it's hard
	  to keep track of exactly which header files are being included,
	  and the plan is to eventually include all of them.

Mon Jan 28 11:52:59 GMT 2008  Richard Boulton <richard@lemurconsulting.com>

	* xapian.i: Ignore various unwanted bits of DatabaseReplica.

Mon Jan 28 03:22:43 GMT 2008  Richard Boulton <richard@lemurconsulting.com>

	* xapian.i: Include replication.h in the bindings.

Wed Jan 09 22:41:24 GMT 2008  Richard Boulton <richard@lemurconsulting.com>

	* csharp/Makefile.am: Add MultiValueSorter.cs to
	  XAPIAN_SWIG_CS_SRCS so that it gets cleaned up correctly.
	* xapian.i: Put OP_VALUE_GE and OP_VALUE_LE in the right place in
	  the enum, so that they get the right values in language bindings.

Wed Jan 09 22:00:15 GMT 2008  Richard Boulton <richard@lemurconsulting.com>

	* xapian.i: Add OP_VALUE_GE and OP_VALUE_LE to Query, and add
	  constructor which they are used with.

Sun Dec 23 03:29:32 GMT 2007  Olly Betts <olly@survex.com>

	* configure.ac: Sort out the default value of TCL_LIB, which could
	  end up being under /usr/share in 1.0.4 and 1.0.5.

Sat Dec 22 18:25:19 GMT 2007  Olly Betts <olly@survex.com>

	* php/smoketest.php: Add note that this script should be run using
	  'make check' in the build tree (rather than trying to copy it to
	  a webserver as someone recently tried to).

Sat Dec 22 18:24:05 GMT 2007  Olly Betts <olly@survex.com>

	* php/smoketest.php: Fix to work under PHP4.

Sat Dec 22 04:32:39 GMT 2007  Olly Betts <olly@survex.com>

	* ruby/docs/Makefile.am: We need a custom install-data-local rule to
	  get the rdocs subdirectory installed (and a corresponding
	  uninstall-local rule to uninstall it).

Fri Dec 21 18:14:06 GMT 2007  Olly Betts <olly@survex.com>

	* NEWS: Too late for the 1.0.5 release, but reword the Python GIL fix
	  description in terms of user-visible API.

Fri Dec 21 02:14:35 GMT 2007  Olly Betts <olly@survex.com>

	* NEWS: Bump release date.

Wed Dec 19 03:46:09 GMT 2007  Olly Betts <olly@survex.com>

	* NEWS,configure.ac: Update for 1.0.5.

Wed Dec 19 01:18:58 GMT 2007  Olly Betts <olly@survex.com>

	* configure.ac: If rdoc isn't found, set RDOC="$MISSING rdoc" so the
	  user gets a better error if make tries to build the RDocs.

Wed Dec 19 00:34:45 GMT 2007  Olly Betts <olly@survex.com>

	* NEWS: Updated.

Tue Dec 18 18:58:36 GMT 2007  Olly Betts <olly@survex.com>

	* php/smoketest.php: Add feature test to ensure that optional
	  arguments to XapianQuery's "term" constructor are wrapped.
	* xapian.i: Remove comment "FIXME wrap optional arguments in PHP?"
	  referring to XapianQuery's "term" constructor as they are already
	  wrapped.

Mon Dec 17 21:02:38 GMT 2007  Olly Betts <olly@survex.com>

	* php/Makefile.am,python/Makefile.am: Having moved the directory
	  creation out of the locked region, we now need to ignore errors
	  from 'test -d DIR || mkdir DIR' as two make processes might try
	  to create the directory at the same time.

Fri Dec 14 10:43:03 GMT 2007  Richard Boulton <richard@lemurconsulting.com>

	* php/Makefile.am,python/Makefile.am: Ensure that the directories
	  that stamp files will be placed in exist before calling
	  $(multitarget_begin).  Fixes compilation failures in clean trees.

Thu Dec 13 01:58:58 GMT 2007  Olly Betts <olly@survex.com>

	* configure.ac: Improve the clarity of the error given when none
	  of the tools neeed for any supported language are found.

Thu Dec 13 01:50:17 GMT 2007  Olly Betts <olly@survex.com>

	* configure.ac,ruby/Makefile.am: Fix the Ruby module's extension so it
	  works on Mac OS X.

Thu Dec 13 01:14:29 GMT 2007  Olly Betts <olly@survex.com>

	* csharp/Makefile.am,generic/generic.mk,java-swig/Makefile.am,
	  php/Makefile.am,python/Makefile.am,ruby/Makefile.am: Factor
	  out the code to lock multitarget rules against parallel make,
	  and fix it to handle the source being changed while the rule
	  is executing, and to correct return an error code if we fail
	  while trying to recover from the removal of a target of a
	  multi-target rule.

Thu Dec 13 01:04:04 GMT 2007  Olly Betts <olly@survex.com>

	* xapian.i: Wrap Enquire::set_sort_by_relevance_then_key().

Wed Dec 12 02:22:58 GMT 2007  Olly Betts <olly@survex.com>

	* NEWS: Update from ChangeLog in preparation for 1.0.5.

Tue Dec 11 15:09:37 GMT 2007  Olly Betts <olly@survex.com>

	* ruby/docs/Makefile.am: Fix rule to build rdocs.

Tue Dec 11 01:33:23 GMT 2007  Olly Betts <olly@survex.com>

	* configure.ac,ruby/docs/Makefile.am: Run "rdoc" to generate the
	  Ruby-specific API documentation which ruby/docs/index.html has
	  a (previously dead) link to.
	* ruby/xapian.rb: Tweak ":nodoc:" directive so rdoc recognises it.

Thu Nov 29 02:48:06 GMT 2007  Olly Betts <olly@survex.com>

	* php/: Add test for XapianMultiValueSorter.

Thu Nov 29 02:47:17 GMT 2007  Olly Betts <olly@survex.com>

	* xapian.i: Wrap Enquire::set_sort_by_key() and
	  Enquire::set_sort_by_key_then_relevance().

Thu Nov 29 02:06:10 GMT 2007  Olly Betts <olly@survex.com>

	* php/smoketest5.php: Fix use of Database_get_document to new style OO
	  interface.  Fix error string when the PHP5 exception test fails.

Wed Nov 28 20:17:09 GMT 2007  Olly Betts <olly@survex.com>

	* csharp/Makefile.am,python/generate-python-exceptions.in,xapian.i:
	  Wrap Xapian::Sorter and subclasses.

Wed Nov 28 19:19:08 GMT 2007  Olly Betts <olly@survex.com>

	* ruby/Makefile.am: SWIG has accepted -initname in at least one
	  released version, so switch to using it instead of the now
	  deprecated -feature option.

Wed Nov 28 11:17:40 GMT 2007  Richard Boulton <richard@lemurconsulting.com>

	* python/util.i: Don't drop the GIL when calling
	  Xapian_MSet_items_get() and Xapian_ESet_items_get() - these
	  methods build a python list, and return a PyObject, so it's not
	  safe to do so, and doing so may cause undefined behaviour in
	  multithreaded environments.

Wed Nov 28 00:52:46 GMT 2007  Olly Betts <olly@survex.com>

	* configure.ac: Change remaining uses of "print" in python to bracket
	  their arguments.

Wed Nov 28 00:50:41 GMT 2007  Olly Betts <olly@survex.com>

	* java-swig/Makefile.am,java/Makefile.am: Check for directory
	  existence rather than calling mkdir unconditionally as despite the
	  "(ignored)", the error message seems to confuse some people.

Tue Nov 27 22:34:11 GMT 2007  Richard Boulton <richard@lemurconsulting.com>

	* configure.ac: Change "print foo" to "print(foo)" in python
	  version checks, for compatibility with python 3.0.

Tue Nov 27 03:08:51 GMT 2007  Olly Betts <olly@survex.com>

	* configure.ac: Log the output of trying to compile conftest.java in
	  config.log; if the test fails, report whether the failure was
	  compiling or running the test program.

Tue Nov 20 01:04:31 GMT 2007  Richard Boulton <richard@lemurconsulting.com>

	* java/native/xapian_jni.h: Add include of <cstring> to fix
	  compile error with gcc-4.3 snapshot.

Fri Nov 16 15:58:57 GMT 2007  Olly Betts <olly@survex.com>

	* configure.ac: Update error message to reflect requirement for at
	  least python 2.2.

Fri Nov 16 15:57:53 GMT 2007  Olly Betts <olly@survex.com>

	* configure.ac: SWIG 1.3.32 has now been released, so require at least
	  this released version.

Tue Nov 06 12:34:00 GMT 2007  Olly Betts <olly@survex.com>

	* java/org/xapian/Makefile.am: No need to set SUFFIXES manually for
	  suffixes used in implicit rules.

Sat Nov 03 01:07:39 GMT 2007  Olly Betts <olly@survex.com>

	* csharp/docs/index.html: Improve wording.

Fri Nov 02 20:31:55 GMT 2007  Olly Betts <olly@survex.com>

	* tcl8/docs/index.html: Update documentation to cover flint and that
	  quartz is now deprecated.

Fri Nov 02 20:15:19 GMT 2007  Olly Betts <olly@survex.com>

	* tcl8/except.i: Remove code to handle `const char *' exceptions - as
	  of 1.0.0 the QueryParser throws QueryParserError instead.

Fri Nov 02 02:16:32 GMT 2007  Olly Betts <olly@survex.com>

	* configure.ac: Overhaul code to find tcl.h.  The old way no longer
	  worked with Debian unstable.

Tue Oct 30 05:00:42 GMT 2007  Olly Betts <olly@survex.com>

	* NEWS: The GUARD macro I fixed in SWIG/Python isn't actually used by
	  Xapian so remove the NEWS item about it.

Tue Oct 30 04:56:13 GMT 2007  Olly Betts <olly@survex.com>

	* NEWS,configure.ac: Update for 1.0.4.

Mon Oct 29 18:35:09 GMT 2007  Olly Betts <olly@survex.com>

	* NEWS: Update.

Mon Oct 29 17:15:20 GMT 2007  Olly Betts <olly@survex.com>

	* python/docs/index.html: Promote the Pythonic iterators more
	  and deprecate the non-pythonic iterators.  Make it clearer
	  that the "sequence API" is deprecated.

Mon Oct 29 16:50:28 GMT 2007  Olly Betts <olly@survex.com>

	* python/docs/index.html: Fix typo.

Mon Oct 29 02:54:53 GMT 2007  Olly Betts <olly@survex.com>

	* NEWS,csharp/Makefile.am,python/extra.i,python/pythontest.py,
	  python/util.i,xapian.i: Back out match spy changes in preparation
	  for creating a branch for them.

Sat Oct 27 06:05:56 BST 2007  Olly Betts <olly@survex.com>

	* csharp/SmokeTest.cs,ruby/smoketest.rb,tcl8/smoketest.tcl: Update for
	  changed output for Query::get_description() for OP_SCALE_WEIGHT.

Sat Oct 27 06:03:53 BST 2007  Olly Betts <olly@survex.com>

	* php/smoketest.php: Update for changed output for
	  Query::get_description() for OP_SCALE_WEIGHT.

Sat Oct 27 06:01:13 BST 2007  Olly Betts <olly@survex.com>

	* NEWS: Update.

Fri Oct 26 18:10:10 BST 2007  Richard Boulton <richard@lemurconsulting.com>

	* python/docs/examples/simpleexpand.py,
	  python/docs/examples/simplematchdecider.py,
	  python/docs/examples/simplesearch.py: Change from using the
	  old-style MSET_* constants to access the mset item values to the
	  new-style attribute based method.

Fri Oct 26 17:56:32 BST 2007  Olly Betts <olly@survex.com>

	* python/docs/index.html: Document MSET_DOCUMENT.

Fri Oct 26 01:08:50 BST 2007  Olly Betts <olly@survex.com>

	* python/: Add xapian.pyo to svn:ignore.

Fri Oct 26 01:04:47 BST 2007  Olly Betts <olly@survex.com>

	* python/smoketest.py: Update for changed output from
	  Query::get_description().

Thu Oct 25 18:11:40 BST 2007  Olly Betts <olly@survex.com>

	* php/Makefile.am: The php4 and php5 .cc and .h files are no longer
	  identical so don't bother carefully interleaving them as it doesn't
	  help the tarball compress better now.
	* php/Makefile.am: Use $(datadir) instead of $(datarootdir) so that
	  the RPM spec file works with older versions of autoconf.

Tue Oct 23 16:19:15 BST 2007  Olly Betts <olly@survex.com>

	* csharp/docs/Makefile.am,php/docs/Makefile.am,python/docs/Makefile.am,
	  ruby/docs/Makefile.am,tcl8/docs/Makefile.am: Update for the
	  bindings.html -> index.html change.

Tue Oct 23 16:18:09 BST 2007  Olly Betts <olly@survex.com>

	* python/util.i: Fix warning with Python <= 2.4 and GCC >= 4.2.

Mon Oct 22 22:45:08 BST 2007  Olly Betts <olly@survex.com>

	* csharp/docs/bindings.html,php/docs/bindings.html,
	  python/docs/bindings.html,ruby/docs/bindings.html,
	  tcl8/docs/bindings.html: Rename 'bindings.html' to 'index.html'.

Mon Oct 22 22:34:42 BST 2007  Olly Betts <olly@survex.com>

	* python/docs/bindings.html: "character set" -> "character encoding".

Wed Oct 17 00:49:39 BST 2007  Olly Betts <olly@survex.com>

	* NEWS: Update with changes due to using a newer SWIG SVN snapshot.

Tue Oct 09 22:14:03 BST 2007  Olly Betts <olly@survex.com>

	* NEWS: Update.

Tue Oct 09 22:01:57 BST 2007  Olly Betts <olly@survex.com>

	* php/util.i: For PHP4, wrap Xapian::sortable_serialise() as
	  xapian_sortable_serialise() and Xapian::sortable_unserialise() as
	  xapian_sortable_unserialise().
	* php/docs/bindings.html: Document how non-class functions are
	  wrapped.

Tue Oct 09 00:00:53 BST 2007  Olly Betts <olly@survex.com>

	* php/: Fix wrapping of NumberValueRangeProcessor for PHP4 - SWIG
	  sees the Xapian::v102 namespace, but doesn't understand the
	  "using" directive.  Also split the regression test for bug#193
	  into separate versions for PHP4 and PHP5 as the previous version
	  only worked for PHP5.

Sun Oct 07 19:47:55 BST 2007  Richard Boulton <richard@lemurconsulting.com>

	* csharp/SmokeTest.cs,php/smoketest.php,php/smoketest4.php,
	  php/smoketest5.php,python/pythontest.py,python/smoketest.py,
	  ruby/smoketest.rb,tcl8/smoketest.tcl,xapian.i: Update for the
	  change from OP_MULT_WEIGHT to OP_SCALE_WEIGHT.

Mon Oct 01 00:38:21 BST 2007  Richard Boulton <richard@lemurconsulting.com>

	* csharp/SmokeTest.cs,php/smoketest.php,php/smoketest4.php,
	  php/smoketest5.php,python/smoketest.py,ruby/smoketest.rb,
	  tcl8/smoketest.tcl: Add tests for OP_MULT_WEIGHT and
	  corresponding constructor to smoketests.
	* NEWS: Updated

Sun Sep 30 23:38:45 BST 2007  Richard Boulton <richard@lemurconsulting.com>

	* xapian.i: Add OP_MULT_WEIGHT, and the new constructor needed to
	  use it.
	* python/pythontest.py: Add simple test of OP_MULT_WEIGHT feature,
	  and a more involved test which uses the value of
	  MSet.get_max_possible() from an initial query to get the factor
	  necessary to normalise the weights from a subquery, and then uses
	  this factor in a second query with OP_MULT_WEIGHT.
	* NEWS: Updated

Sun Sep 30 21:16:41 BST 2007  Richard Boulton <richard@lemurconsulting.com>

	* csharp/Makefile.am,python/extra.i,python/pythontest.py,
	  python/util.i,xapian.i: Re-apply changes which needed more
	  thought or more work before being included in a release.
	* NEWS: Update with current descriptions of these changes.

Sat Sep 29 01:29:14 BST 2007  Richard Boulton <richard@lemurconsulting.com>

	* ruby/smoketest.rb: Change name of test for metadata to avoid
	  collision with matchdecider test (and to be correctly
	  descriptive).

Fri Sep 28 18:33:09 BST 2007  Olly Betts <olly@survex.com>

	* NEWS: Update for 1.0.3.

Fri Sep 28 18:06:58 BST 2007  Olly Betts <olly@survex.com>

	* INSTALL,configure.ac: Allow the user to specify TCL_LIB=... on the
	  configure command line to override autodetection.
	* Makefile.am: Automatically set up DISTCHECK_CONFIGURE_FLAGS so that
	  "make distcheck" passes without user intervention, and remove the
	  now redundant EXTRADISTCHECK_CONFIGURE_FLAGS variable.
	* INSTALL: Remove documentation for EXTRADISTCHECK_CONFIGURE_FLAGS.
	* INSTALL: Fix cut-and-paste error - the documentation for how to
	  install the tcl module without root access suggested installing them
	  in a directory named "my-python-modules"!

Fri Sep 28 13:48:10 BST 2007  Richard Boulton <richard@lemurconsulting.com>

	* python/smoketest.py: Test behaviour of empty metadata keys.

Fri Sep 28 13:18:34 BST 2007  Richard Boulton <richard@lemurconsulting.com>

	* csharp/SmokeTest.cs,ruby/smoketest.rb: Add tests for metadata
	  methods.

Fri Sep 28 13:08:52 BST 2007  Richard Boulton <richard@lemurconsulting.com>

	* xapian.i: Add support for get_metadata() and set_metadata() to
	  databases.
	* php/smoketest.php,python/smoketest.py: Add simple tests of
	  metadata methods.

Fri Sep 28 03:54:19 BST 2007  Olly Betts <olly@survex.com>

	* configure.ac: Update for 1.0.3.  Use ustar format for tarball since
	  we have to for xapian-core anyway.

Fri Sep 28 03:46:22 BST 2007  Olly Betts <olly@survex.com>

	* csharp/Makefile.am,python/extra.i,python/pythontest.py,python/util.i,
	  xapian.i: Back out changes for 1.0.3 corresponding to changes backed
	  out for xapian-core.

Fri Sep 28 03:43:56 BST 2007  Olly Betts <olly@survex.com>

	* csharp/util.i: Ignore ValueRangeProcessor::operator(), since
	  we don't usefully wrap it at present.

Fri Sep 28 03:38:22 BST 2007  Olly Betts <olly@survex.com>

	* configure.ac: Fix reversed sense tests for user overrides of
	  RUBY_INC, RUBY_LIB, and RUBY_LIB_ARCH.

Wed Sep 26 11:50:24 BST 2007  Richard Boulton <richard@lemurconsulting.com>

	* python/testsuite.py: Add a "runonly" parameter to runtests(),
	  allowing the set of tests to run to be specified.
	* python/pythontest.py: Use any commandline arguments to populate
	  the "runonly" parameter, allowing the tests to run to be
	  specified on the command line.

Fri Sep 21 16:47:11 BST 2007  Richard Boulton <richard@lemurconsulting.com>

	* python/docs/bindings.html: Suggest using Python version 2.4 or
	  later if using mod-python: apparently, even with the
	  "PythonInterpreter main_interpreter" workaround, mod-python gets
	  into a deadlock with Xapian with Python 2.3.

Wed Sep 19 16:11:58 BST 2007  Richard Boulton <richard@lemurconsulting.com>

	* python/docs/bindings.html: Add documentation for python
	  implementations of ValueRangeProcessors.

Wed Sep 19 16:06:18 BST 2007  Richard Boulton <richard@lemurconsulting.com>

	* python/pythontest.py,python/util.i: Implement conversion of the
	  return value from ValueRangeProcessor subclasses implemented in
	  Python from a tuple, so that such subclasses can change the
	  values of begin and end.

Wed Sep 19 14:11:22 BST 2007  Richard Boulton <richard@lemurconsulting.com>

	* xapian.i: Add director directive for Xapian::ValueRangeProcessor,
	  to allow implementations in the target language, where directors
	  are supported.
	* python/generate-python-exceptions.in: Copy workaround for thread
	  handling stuff for ValueRangeProcessor::operator().
	* python/pythontest.py: Add test_queryparser_custom_vrp() for
	  ValueRangeProcessors implemented in Python, and clean up some of
	  the other tests slightly.

Wed Sep 19 00:46:31 BST 2007  Olly Betts <olly@survex.com>

	* python/util.i: Fix typo in comment.

Tue Sep 18 19:59:50 BST 2007  Richard Boulton <richard@lemurconsulting.com>

	* python/docs/bindings.html: Document the return value of
	  ValueRangeProcessor.__call__()

Tue Sep 18 19:42:13 BST 2007  Richard Boulton <richard@lemurconsulting.com>

	* python/util.i,python/extra.i: Add support for
	  ValueRangeProcessor.operator(); this is messy because we need to
	  make special argout typemaps, and the parameter names (begin and
	  end) are used for arguments of type "std::string&" elsewhere -
	  therefore, we have to extend ValueRangeProcessor with a new
	  __call() method with uniquely named arguments, and then override
	  the original __call__ method with this (in the python code).
	  ValueRangeProcessor.__call__() now returns a 3-tuple, (slotnum,
	  begin, end) - previously, it always failed with a type error, so
	  this won't break existing code.  Fixes bug #193 for Python.
	* python/smoketest.py: Add test for DateValueRangeProcessor() when
	  used in a query parser, a regression test for bug #193 (using a
	  NumberValueRangeProcessor), and some other regression tests from
	  the PHP test file.

Tue Sep 18 04:16:54 BST 2007  Olly Betts <olly@survex.com>

	* php/smoketest.php: Use single quotes for string with $ in.

Tue Sep 18 04:09:55 BST 2007  Olly Betts <olly@survex.com>

	* php/smoketest.php: Add feature test for DateValueRangeProcessor
	  when used with QueryParser.
	* php/smoketest.php: Add regression test for bug#193 which is fixed
	  by SWIG SVN r9941.

Tue Sep 18 04:03:11 BST 2007  Olly Betts <olly@survex.com>

	* php/util.i: Remove typemap for std::string which is no longer needed
	  since SWIG now has the same version.

Sun Sep 16 20:46:48 BST 2007  Olly Betts <olly@survex.com>

	* python/Makefile.am: Need to clean up testsuite.pyc too.

Sun Sep 16 12:17:24 BST 2007  Richard Boulton <richard@lemurconsulting.com>

	* java/native/Makefile.am: Change $(jnilib) to $(jnidir) in
	  uninstall-local rule - there's no such variable as jnilib, so I
	  think this was a typo.

Sun Sep 16 04:26:02 BST 2007  Olly Betts <olly@survex.com>

	* java/org/xapian/Makefile.am: Rewrite comment I can't parse.  Rename
	  INNERCLASS_FILES to XAPIAN_INNER_CLASS_FILES for consistency.

Sun Sep 16 04:22:16 BST 2007  Olly Betts <olly@survex.com>

	* java/native/org_xapian_XapianJNI.h,java/org/xapian/Xapian.java,
	  java/org/xapian/XapianJNI.java: Remove wrappers for the Muscat36
	  backend, which has now been dropped from the C++ library.

Sun Sep 16 04:03:30 BST 2007  Olly Betts <olly@survex.com>

	* java-swig/Makefile.am,java/native/Makefile.am,php/Makefile.am,
	  python/Makefile.am,ruby/Makefile.am,tcl8/Makefile.am: Restore the
	  install-data-hook rules, and add uninstall-local rules so that
	  "make uninstall" works (which also allows it to work for java on
	  Mac OS X).

Sun Sep 16 00:00:27 BST 2007  Richard Boulton <richard@lemurconsulting.com>

	* java/org/xapian/Makefile.am: Add list of files generated from
	  inner classes to CLEANFILES.  (Don't add them to noinst_DATA
	  because there's no obvious rule which generates them, and adding
	  them to noinst_DATA would make them prerequisites for the
	  "all-am" target.)

Sat Sep 15 23:39:42 BST 2007  Richard Boulton <richard@lemurconsulting.com>

	* java-swig/Makefile.am,java/native/Makefile.am,php/Makefile.am,
	  python/Makefile.am,ruby/Makefile.am,tcl8/Makefile.am: Remove
	  install-data-hook rules which removed the installed .la files -
	  these are needed for "make uninstall" to work (and hence, also
	  for make distcheck to work).

Sat Sep 15 23:13:05 BST 2007  Richard Boulton <richard@lemurconsulting.com>

	* Makefile.am: Add support for a user-specified
	  "EXTRADISTCHECK_CONFIGURE_FLAGS" variable, used to pass extra
	  DISTCHECK_CONFIGURE_FLAGS to make to be passed to the configure
	  run in distcheck.  Users can't just set DISTCHECK_CONFIGURE_FLAGS
	  because this would override the default value (which sets
	  XAPIAN_CONFIG): unlike the more common options, there doesn't
	  seem to be an AM_DISTCHECK_CONFIGURE_FLAGS variable for the
	  internal options.
	* INSTALL: Document use of EXTRADISTCHECK_CONFIGURE_FLAGS.

Tue Sep 04 02:47:17 BST 2007  Olly Betts <olly@survex.com>

	* php/docs/bindings.html: Fix errors in example code.

Sun Aug 26 16:12:49 BST 2007  Richard Boulton <richard@lemurconsulting.com>

	* csharp/Makefile.am: Fix changed assembly name, to match change in
	  type of result of MatchSpy::get_values()

Sun Aug 26 16:07:25 BST 2007  Richard Boulton <richard@lemurconsulting.com>

	* python/util.i: Change size_t to Xapian::doccount in
	  value_map_to_dict, to match ValueCountMatchSpy::get_values().
	  Fixes compilation on atreus (and hopefully other 64 bit systems).

Sat Aug 25 17:09:33 BST 2007  Olly Betts <olly@survex.com>

	* php/smoketest.php: Add regression test for bug#192.

Fri Aug 24 12:13:15 BST 2007  Richard Boulton <richard@lemurconsulting.com>

	* README,python/docs/bindings.html: Add a note about the problems
	  with mod-python, as described in bug #185.

Thu Aug 23 23:10:16 BST 2007  Olly Betts <olly@survex.com>

	* configure.ac: Check for RUBY_INC, RUBY_LIB, and RUBY_LIB_ARCH in the
	  environment.  The defaults for RUBY_LIB and RUBY_LIB_ARCH are now
	  the site-specific directories (which is more correct when building
	  from source - debian packages, etc can override this by setting
	  RUBY_LIB and RUBY_LIB_ARCH).
	* INSTALL: Update the instructions for installing Ruby bindings
	  without root access to use RUBY_LIB and RUBY_LIB_ARCH.

Fri Aug 03 20:13:06 BST 2007  Richard Boulton <richard@lemurconsulting.com>

	* python/util.i: Extend StringListUnserialiser to support the same
	  comparison operators as other iterator wrapping classes.

Fri Aug 03 20:12:14 BST 2007  Richard Boulton <richard@lemurconsulting.com>

	* xapian.i: Add %ignore and %extend commands to wrap the
	  StringListUnserialiser iterator properly.

Tue Jul 17 13:21:28 BST 2007  Richard Boulton <richard@lemurconsulting.com>

	* python/pythontest.py: Add test of TermCountMatchSpy.get_top_terms().

Tue Jul 17 12:31:30 BST 2007  Richard Boulton <richard@lemurconsulting.com>

	* python/extra.i: Add workaround to keep a python reference to any
	  match deciders supplied to MultipleMatchDecider, to ensure they
	  don't get deleted too soon.
	* python/pythontest.py: Add test of MultipleMatchDecider.

Tue Jul 17 11:30:58 BST 2007  Richard Boulton <richard@lemurconsulting.com>

	* python/pythontest.py: Remove test of get_most_frequent_items() which
	  is no longer a public function.
	* python/util.i: Update comments.

Sat Jul 14 00:35:36 BST 2007  Richard Boulton <richard@lemurconsulting.com>

	* csharp/Makefile.am: Add new generated source files to build.

Sat Jul 14 00:23:46 BST 2007  Richard Boulton <richard@lemurconsulting.com>

	* python/extra.i,python/util.i: Instead of convering the output of
	  ValueCountMatchSpy::get_values() to a dict, add a separate method
	  get_values_as_dict() which returns a dict(), and leave
	  get_values() returning a C object, which can then be passed to
	  get_most_frequent_items().  Similarly for
	  TermCountMatchSpy::get_terms_as_dict(). Adjust argout typemap for
	  return of old class "ValueAndFreqnecy" to use new name
	  "StringAndFrequency".
	* python/pythontest.py: Convert old test of TopValueMatchSpy to
	  test ValueCountMatchSpy and TermCountMatchSpy.

Thu Jul 12 07:23:44 BST 2007  Richard Boulton <richard@lemurconsulting.com>

	* python/util.i: Change some error handling to use SWIG_fail
	  instead of "return NULL" - allows any cleanup code that SWIG adds
	  to be called (no functional change in the generated code at
	  present).  Add typemaps to convert the output of
	  ValueCountMatchSpy::get_values() into a dict, and the output of
	  TopValueMatchSpy::get_top_values() into a list.
	* python/pythontest.py: Add tests for the matchspies (though not
	  with an actual search - the tests just simulate the matchspies
	  being called with some documents).

Sat Jul 07 11:09:25 BST 2007  Richard Boulton <richard@lemurconsulting.com>

	* xapian-bindings.spec.in: Update from Fabrice Colin: packages
	  xapian.php, and replaces references to /usr/share with
	  %{_datadir}.

Thu Jul 05 21:01:38 BST 2007  Richard Boulton <richard@lemurconsulting.com>

	* xapian.i: Wrap MatchDecider even for languages which don't
	  support directors, since there's a C++ subclass of it now so it's
	  usable even then.

Thu Jul 05 18:24:50 BST 2007  Richard Boulton <richard@lemurconsulting.com>

	* xapian.i: %include matchspy.h - doesn't seem to need any
	  %ignores.

Thu Jul 05 15:33:52 BST 2007  Richard Boulton <richard@lemurconsulting.com>

	* python/pythontest.py: Delete the database handles before deleting
	  a database - hopefully, this will fix problems on windows (bug
	  #179).

Thu Jul 05 00:55:15 BST 2007  Olly Betts <olly@survex.com>

	* NEWS: Final update for 1.0.2.

Wed Jul 04 21:21:41 BST 2007  Richard Boulton <richard@lemurconsulting.com>

	* NEWS: Update with release date for release 1.0.2

Wed Jul 04 20:42:54 BST 2007  Richard Boulton <richard@lemurconsulting.com>

	* configure.ac: Bump version to 1.0.2.

Wed Jul 04 19:52:50 BST 2007  Richard Boulton <richard@lemurconsulting.com>

	* NEWS: Update.

Wed Jul 04 19:51:51 BST 2007  Richard Boulton <richard@lemurconsulting.com>

	* xapian.i: Add the new matchspy form of get_mset.

Wed Jul 04 17:58:13 BST 2007  Olly Betts <olly@survex.com>

	* NEWS: Update.

Wed Jul 04 17:48:38 BST 2007  Olly Betts <olly@survex.com>

	* php/Makefile.am: Install xapian.php.

Wed Jul 04 17:44:59 BST 2007  Olly Betts <olly@survex.com>

	* java-swig/Makefile.am: Update for ValueRangeProcessor classes.

Wed Jul 04 17:42:34 BST 2007  Olly Betts <olly@survex.com>

	* php/util.i: Rename the ValueRangeProcessor subclasses and
	  TermGenerator to have a Xapian prefix for PHP4.

Wed Jul 04 17:41:36 BST 2007  Olly Betts <olly@survex.com>

	* xapian-bindings.spec.in: Don't mention %makeinstall in a comment as
	  that makes RPM explode.  Add in a missing "mv" for installing tcl8
	  documentation.

Wed Jul 04 17:39:26 BST 2007  Olly Betts <olly@survex.com>

	* INSTALL: Remove documentation of the "phpextdir" and "pylibdir" ways
	  of installing a local copy - setting PHP_EXTENSION_DIR or PYTHON_LIB
	  at configure time is a better solution.

Wed Jun 27 14:16:00 BST 2007  Richard Boulton <richard@lemurconsulting.com>

	* NEWS: Updated.

Wed Jun 27 14:15:15 BST 2007  Richard Boulton <richard@lemurconsulting.com>

	* python/pythontest.py: Add tests of the Database.spellings()
	  iterator.

Wed Jun 27 14:13:09 BST 2007  Richard Boulton <richard@lemurconsulting.com>

	* NEWS: Updated.

Tue Jun 26 17:34:52 BST 2007  Richard Boulton <richard@lemurconsulting.com>

	* python/extra.i,xapian.i: Add support for spellings_begin(), and
	  add a python-specific term iterator for it, accessed as
	  Database.spellings()

Tue Jun 26 00:56:03 BST 2007  Olly Betts <olly@survex.com>

	* xapian.i: Fix for document.h wrapping.

Tue Jun 26 00:01:38 BST 2007  Olly Betts <olly@survex.com>

	* xapian.i: Parse xapian/postingiterator.h directly.

Mon Jun 25 23:21:45 BST 2007  Olly Betts <olly@survex.com>

	* xapian.i: Parse xapian/document.h directly.

Mon Jun 25 18:07:36 BST 2007  Olly Betts <olly@survex.com>

	* xapian.i: Use "%include <xapian/queryparser.h>" to wrap
	  Xapian::QueryParser, etc.  This adds FLAG_SYNONYM and updates
	  FLAG_MULTIWORD_SYNONYMS.

Sat Jun 23 19:02:51 BST 2007  Richard Boulton <richard@lemurconsulting.com>

	* xapian.i: Add new synonym_keys_begin() and synonym_keys_end()
	  methods to Database.
	* python/extra.i: Add synonym_keys() python iterator to Database.
	* python/pythontest.py: Test synonym_keys() iterator, and tidy up
	  earlier test for synonyms()

Fri Jun 22 18:43:42 BST 2007  Richard Boulton <richard@lemurconsulting.com>

	* xapian.i: Add synonym support: new methods on Database and
	  WritableDatabase, and some new flags for the query parser.
	* python/extra.i: Add Database.synonyms, to iterator the synonyms
	  for a term.
	* python/pythontest.py: Add a test for synonym iterators, and clean
	  up after the tests which make their own databases.

Wed Jun 20 21:38:45 BST 2007  Richard Boulton <richard@lemurconsulting.com>

	* python/pythontest.py: Enable the spelling test, and also make it
	  check that spellings can be corrected using a writable database
	  before calling flush().

Wed Jun 20 17:33:17 BST 2007  Richard Boulton <richard@lemurconsulting.com>

	* python/pythontest.py: Add a test of the spelling stuff (at the
	  database layer, not the queryparser layer yet).  Currently fails,
	  so has a "return" as the first line until it's fixed.

Wed Jun 20 12:54:23 BST 2007  Olly Betts <olly@survex.com>

	* csharp/Makefile.am: Fix parallel make handling to include
	  xapian_wrap.h.

Wed Jun 20 08:11:50 BST 2007  Richard Boulton <richard@lemurconsulting.com>

	* xapian.i: Add spelling correction methods and constants:
	  Database::get_spelling_suggestion(),
	  WritableDatabase::add_spelling() and remove_spelling(),
	  QueryParser::FLAG_SPELLING_CORRECTION and
	  QueryParser::get_corrected_query_string()

Mon Jun 18 13:54:19 BST 2007  Richard Boulton <richard@lemurconsulting.com>

	* xapian.i: Add the new static methods in NumberValueRangeProcessor
	  for serialising and unserialising doubles to the bindings.

Mon Jun 18 03:27:58 BST 2007  Olly Betts <olly@survex.com>

	* INSTALL: "--with-swig" has been removed, so don't mention it.

Sun Jun 17 09:39:43 BST 2007  Richard Boulton <richard@lemurconsulting.com>

	* configure.ac: Similarly, for PHP, respect a value of
	  PHP_EXTENSION_DIR supplied to configure, and add it to the --help
	  output.
	* INSTALL: Document PHP_EXTENSION_DIR (and tweak documentation for
	  Python equivalent slightly).

Sun Jun 17 09:23:43 BST 2007  Richard Boulton <richard@lemurconsulting.com>

	* configure.ac: Respect the value of PYTHON_LIB supplied to
	  configure; it was listed in the output of ./configure --help, but
	  the value supplied was ignored.
	* HACKING: Document setting PYTHON_LIB as an alternative way to
	  specify the python install location (at configure time instead of
	  make time).

Sat Jun 16 11:06:59 BST 2007  Richard Boulton <richard@lemurconsulting.com>

	* Makefile.am: Pass value of XAPIAN_CONFIG to distcheck, to ensure
	  that it works with uninstalled copies of Xapian.

Thu Jun 14 18:42:11 BST 2007  Richard Boulton <richard@lemurconsulting.com>

	* python/generate-python-exceptions.in: Fix a threading problem:
	  the GIL was not being re-acquired when an exception was thrown
	  before setting the Python exception state.  This was causing
	  various memory corruption symptoms.  Fixed by explicitly calling
	  SWIG_PYTHON_THREAD_END_ALLOW() in the catch() clause (except for
	  directory classes); this is a bit ugly, but I can't see how SWIG
	  could be fixed to do this automatically, since it doesn't know
	  what's going on in the "exception" clause.

Tue Jun 12 02:46:01 BST 2007  Olly Betts <olly@survex.com>

	* python/smoketest.py,python/testsuite.py: Tweak expect_query() to add
	  "Xapian::Query(" and ")" around the expected description.
	* python/smoketest.py: Add test case for OP_VALUE_RANGE query.

Mon Jun 11 03:58:50 BST 2007  Olly Betts <olly@survex.com>

	* NEWS: Improve wording.

Mon Jun 11 03:16:20 BST 2007  Olly Betts <olly@survex.com>

	* NEWS: Probably final update for 1.0.1.

Mon Jun 11 03:08:13 BST 2007  Olly Betts <olly@survex.com>

	* python/docs/examples/: Update to use QueryParser and TermGenerator.

Mon Jun 11 02:23:02 BST 2007  Olly Betts <olly@survex.com>

	* csharp/docs/Makefile.am,csharp/docs/bindings.html,
	  csharp/docs/examples/SimpleExpand.cs: Add SimpleExpand
	  example.

Mon Jun 11 01:23:52 BST 2007  Olly Betts <olly@survex.com>

	* xapian-bindings.spec.in: Use "make install" instead of %makeinstall
	  to avoid doubled %{buildroot} prefix on most files which we then
	  have to work around.

Mon Jun 11 01:11:31 BST 2007  Olly Betts <olly@survex.com>

	* csharp/docs/examples/SimpleIndex.cs,
	  csharp/docs/examples/SimpleSearch.cs: Update to use QueryParser and
	  TermGenerator.
	* csharp/docs/bindings.html: Document explicitly how STEM_SOME, etc
	  are currently wrapped.  Update GetTermName() reference to GetTerm().

Sun Jun 10 22:01:47 BST 2007  Olly Betts <olly@survex.com>

	* configure.ac: Drop automake requirement to 1.8.3 to allow RPM spec
	  file to work on SLES 9.

Sun Jun 10 21:50:28 BST 2007  Olly Betts <olly@survex.com>

	* configure.ac: Bump version to 1.0.1.

Fri Jun 08 20:40:00 BST 2007  Olly Betts <olly@survex.com>

	* ruby/docs/examples/: Update to use TermGenerator and QueryParser
	  classes.

Fri Jun 08 20:10:42 BST 2007  Olly Betts <olly@survex.com>

	* ruby/util.i: Add missing rename for TermGenerator::set_document()
	  so it can be used as "tg.document = doc" in Ruby.

Thu Jun 07 01:06:17 BST 2007  Olly Betts <olly@survex.com>

	* NEWS: Updated.

Thu Jun 07 01:01:05 BST 2007  Olly Betts <olly@survex.com>

	* configure.ac: Note new required SWIG SVN rev.

Thu Jun 07 00:58:08 BST 2007  Olly Betts <olly@survex.com>

	* php/docs/examples/: Fix simpleexpand examples to put up to 5
	  documents in the fake RSet as the comments say, not 4 as the
	  code incorrectly did!
	* php/docs/examples/: Fix exception reporting in PHP5 examples.

Thu Jun 07 00:49:23 BST 2007  Olly Betts <olly@survex.com>

	* tcl8/docs/examples/simpleindex.tcl,
	  tcl8/docs/examples/simplesearch.tcl: Update to use TermGenerator
	  and QueryParser, and to more closely match the new C++ versions.
	* tcl8/docs/examples/simpleexpand.tcl: New example to demonstrate
	  relevance feedback, based on C++ simpleexpand.cc.
	* tcl8/docs/bindings.html: Add link to new simpleexpand.tcl example.

Thu Jun 07 00:05:25 BST 2007  Olly Betts <olly@survex.com>

	* php/docs/examples/: Fix missing "\n" in error message when we're run
	  under a non-CLI version of PHP.

Thu Jun 07 00:02:33 BST 2007  Olly Betts <olly@survex.com>

	* tcl8/runtest.tcl: Fix exit handling to work if the called script
	  exits implicitly.

Thu Jun 07 00:00:17 BST 2007  Olly Betts <olly@survex.com>

	* tcl8/docs/bindings.html: Document how constants are wrapped.

Wed Jun 06 23:47:03 BST 2007  Olly Betts <olly@survex.com>

	* tcl8/runtest.tcl: Enhance to allow calling a script with command
	  line arguments (useful for testing the examples).

Wed Jun 06 22:39:01 BST 2007  Olly Betts <olly@survex.com>

	* configure.ac: Note the SWIG SVN revision currently recommended.

Wed Jun 06 12:34:18 BST 2007  Olly Betts <olly@survex.com>

	* php/docs/examples/: Rewrite examples to closely model the new C++
	  simple examples.

Tue Jun 05 17:23:17 BST 2007  Olly Betts <olly@survex.com>

	* configure.ac: Fix comment typo.

Mon Jun 04 17:48:53 BST 2007  Richard Boulton <richard@lemurconsulting.com>

	* configure.ac,python/Makefile.am,python/util.i: Patch from James
	  Aylett (slightly adapted) to avoid building doccoments.i in
	  maintainer builds with --disable-documentation specified.  In
	  this situation, the generated python bindings won't have the
	  doccomments extracted by doxygen from the xapian headers, but
	  they will compile and work.

Fri Jun 01 12:54:28 BST 2007  Olly Betts <olly@survex.com>

	* xapian.i: Remove "#ifndef SWIGGUILE" around a Query constructor -
	  if anyone revives the guile bindings, they'll probably need to
	  sort this out, but this "fix" certainly isn't correct.

Fri Jun 01 12:53:36 BST 2007  Olly Betts <olly@survex.com>

	* guile/Makefile.am: Fix out-of-date "include".  Use $(SWIG_CXXFLAGS)
	  not @SWIG_CXXFLAGS@.

Fri Jun 01 10:32:40 BST 2007  Olly Betts <olly@survex.com>

	* python/Makefile.am: Generate and install xapian.pyo.

Thu May 31 19:15:58 BST 2007  Olly Betts <olly@survex.com>

	* configure.ac: Relax automake requirement to 1.9.2 to allow RPM
	  building on RHEL 4.

Thu May 31 18:44:55 BST 2007  Olly Betts <olly@survex.com>

	* INSTALL,NEWS,README,configure.ac,java/README: Change "MacOS X" to
	  "Mac OS X".

Thu May 31 17:59:25 BST 2007  Olly Betts <olly@survex.com>

	* java-swig/Makefile.am: Use JAVA_CPPFLAGS so we find jni.h.

Thu May 31 14:52:07 BST 2007  Olly Betts <olly@survex.com>

	* configure.ac: Automatically add an extra "-I" for the
	  linux/solaris/win32 subdirectory which Sun's JDK requires.
	* java/README: Remove note saying that the user may have to do this
	  manually.

Thu May 31 13:11:56 BST 2007  Olly Betts <olly@survex.com>

	* java-swig/Makefile.am: Distribute the generated .java sources.

Thu May 31 12:34:25 BST 2007  Olly Betts <olly@survex.com>

	* configure.ac: Document JAVA_HOME and JDK_HOME in ./configure --help
	  and mark their values as "precious" so they are preserved for when
	  configure is automatically rerun.

Wed May 30 23:54:23 BST 2007  Olly Betts <olly@survex.com>

	* python/smoketest.py: Update uses of the legacy sequence API.
	* python/pythontest.py: The legacy sequence API is only supported for
	  Python 2.3 and later, so don't run tests for it when running under
	  Python 2.2.

Wed May 30 22:27:33 BST 2007  Richard Boulton <richard@lemurconsulting.com>

	* python/pythontest.py,python/smoketest.py: Revert the earlier
	  change to the expected output from testcases which expect
	  exceptions, in line with the new Error.__str__() method.

Wed May 30 22:21:32 BST 2007  Richard Boulton <richard@lemurconsulting.com>

	* python/generate-python-exceptions.in: Override the new default
	  get_description() method in the Python bindings (which is renamed
	  to __str__) with a similar method which doesn't include the type
	  of the error message at the start of the error string.  Python
	  errors are almost always displayed preceded by the type of the
	  error class, so this was causing the type of the error to be
	  repeated in tracebacks and similar reports.

Wed May 30 17:57:34 BST 2007  Olly Betts <olly@survex.com>

	* configure.ac: `configure --help' documented that environmental
	  variable JNI_INCLUDE_DIR was looked at, but in fact its value
	  was read but ignored.  We now use it as the first place to
	  look for jni.h.

Wed May 30 14:52:04 BST 2007  Olly Betts <olly@survex.com>

	* NEWS: Update.  Add in all the standard subheadings.  Fix all
	  the "Xapian-core <version> (<date>):" headings to refer to
	  "Xapian-bindings" instead.

Wed May 30 13:20:13 BST 2007  Richard Boulton <richard@lemurconsulting.com>

	* xapian.i: Wrap new forms of allterms_begin() and allterms_end()
	  which take prefixes.
	* python/extra.i: Add support for prefix-restricted pythonic allterms
	  iterators.
	* python/pythontest.py: Add test for new prefix-restricted allterms
	  iterators.  Update existing allterms text to set the context to
	  useful values.

Tue May 29 09:50:17 BST 2007  Richard Boulton <richard@lemurconsulting.com>

	* python/docs/bindings.html: Update documentation in a couple of
	  places to refer to updated replacements for MSetIterator.

Tue May 29 09:49:41 BST 2007  Richard Boulton <richard@lemurconsulting.com>

	* python/testsuite.py: Change testsuite output to be more
	  vim-friendly (vim should be able to jump to the right lines now).

Sun May 27 16:11:42 BST 2007  Olly Betts <olly@survex.com>

	* python/generate-python-exceptions.in: Remove __str__ method from
	  %extend of Error class, since C++ now provides an
	  Error::get_description() method which is automatically renamed to
	  __str__.
	* python/pythontest.py,python/smoketest.py: New C++
	  Error::get_description() method gives different output to the old
	  Python-specific __str__, so update testcases to match.
	* python/generate-python-exceptions.in: Mark generated file using
	  `@configure_input@'.

Sun May 27 15:31:06 BST 2007  Olly Betts <olly@survex.com>

	* csharp/SmokeTest.cs: Update comment about Portable.NET bug - the bug
	  is fixed in their CVS repo, and the fix should be in their 0.8.2
	  release.

Mon May 21 07:11:12 BST 2007  Olly Betts <olly@survex.com>

	* tcl8/docs/examples/simpleindex.tcl,
	  tcl8/docs/examples/simplesearch.tcl: Need to update to
	  "package require xapian 1.0.0" here too.

Mon May 21 01:51:24 BST 2007  Richard Boulton <richard@lemurconsulting.com>

	* xapian.i: Add Query constructor used to make ValueRange queries,
	  which got missed out of the bindings.

Fri May 18 12:59:55 BST 2007  Richard Boulton <richard@lemurconsulting.com>

	* configure.ac,tcl8/Makefile.am,tcl8/pkgIndex.tcl.in: Generate
	  tcl8/pkgIndex.tcl from a .in file, instead of using a special
	  rule in tcl8/Makefile.am.  Should make the dependencies more
	  robust, and is generally cleaner.

Fri May 18 09:16:14 BST 2007  Richard Boulton <richard@lemurconsulting.com>

	* tcl8/smoketest.tcl: Update tcl smoketest.tcl to require version
	  1.0.0 - it previously required 0.9.6, bug TCLs "package require"
	  command doesn't accept differing major numbers, even if -exact
	  isn't specified.
	* tcl8/Makefile.am: Add dependency on ../config.status to
	  pkgIndex.tcl, so that it gets updated when the version number
	  changes.

Thu May 17 22:27:08 BST 2007  Olly Betts <olly@survex.com>

	* NEWS: Final update before release.

Thu May 17 22:10:42 BST 2007  Richard Boulton <richard@lemurconsulting.com>

	* python/docs/bindings.html: Document iterators, and iterator
	  properties, which have a problem with the lazy evaluation if the
	  iterator has moved before the evaluation happens.  Add a title to
	  the table of equivalents to the old Sequence API.

Thu May 17 21:51:33 BST 2007  Richard Boulton <richard@lemurconsulting.com>

	* NEWS: Update the Python entries.

Thu May 17 19:52:05 BST 2007  Olly Betts <olly@survex.com>

	* NEWS: Sort out the easier Python entries, since Richard seems to
	  have fallen off the net.

Thu May 17 19:11:38 BST 2007  Olly Betts <olly@survex.com>

	* configure.ac: Bump version to 1.0.0.

Thu May 17 17:28:35 BST 2007  Olly Betts <olly@survex.com>

	* NEWS: Update.

Thu May 17 17:25:39 BST 2007  Olly Betts <olly@survex.com>

	* ruby/docs/bindings.html: Remove "beta quality" warning - the Ruby
	  bindings seem as solid as the others and no problems have been
	  reported.
	* ruby/docs/bindings.html: Add section on Unicode support.

Thu May 17 17:25:06 BST 2007  Olly Betts <olly@survex.com>

	* php/docs/bindings.html: Tweak the linked text.

Thu May 17 16:41:19 BST 2007  Olly Betts <olly@survex.com>

	* NEWS: Minor fixes from Jenny's proofreading.

Thu May 17 15:49:14 BST 2007  Olly Betts <olly@survex.com>

	* NEWS: Updated for 1.0.0 except for the Python changes.

Thu May 17 15:48:16 BST 2007  Olly Betts <olly@survex.com>

	* php/smoketest.php: The PHP5 overloading issue was fixed in 0.9.10.1
	  not 0.9.10, so update a comment to reflect this.

Wed May 16 09:21:15 BST 2007  Richard Boulton <richard@lemurconsulting.com>

	* csharp/Makefile.am,xapian.i: Add ValueRangeProcessors to the
	  bindings, and add the OP_VALUE_RANGE query operator.

Tue May 15 17:47:30 BST 2007  Olly Betts <olly@survex.com>

	* README: Tweak wording.
	* csharp/docs/bindings.html: Document Unicode support.

Tue May 15 16:42:32 BST 2007  Olly Betts <olly@survex.com>

	* HACKING,README: Various updates.

Tue May 15 04:58:21 BST 2007  Olly Betts <olly@survex.com>

	* python/docs/bindings.html: Reword "This is being changed to [...]".

Tue May 15 04:41:15 BST 2007  Olly Betts <olly@survex.com>

	* tcl8/docs/bindings.html: Add Unicode section, documenting the issue
	  with ASCII nul.

Tue May 15 04:35:10 BST 2007  Olly Betts <olly@survex.com>

	* php/docs/bindings.html: Add note about Unicode support.

Mon May 14 19:42:06 BST 2007  Richard Boulton <richard@lemurconsulting.com>

	* python/smoketest.py: Fix query tests to match the output of the
	  new query parser.

Mon May 14 16:16:38 BST 2007  Richard Boulton <richard@lemurconsulting.com>

	* python/docs/bindings.html: Fix typo - NFKC is definitely probably
	  the form you want.

Mon May 14 15:34:52 BST 2007  Richard Boulton <richard@lemurconsulting.com>

	* python/pythontest.py,python/smoketest.py: Fix pythontest and
	  smoketest to expect what I think should be the correct output.
	  smoketest still doesn't pass, sadly, because the PARTIAL option
	  isn't fully implemented for the new scheme yet.

Sun May 13 04:55:30 BST 2007  Olly Betts <olly@survex.com>

	* java/org/xapian/XapianJNI.java,tcl8/docs/bindings.html: "writeable"
	  -> "writable".

Sun May 13 04:50:13 BST 2007  Olly Betts <olly@survex.com>

	* python/docs/bindings.html: "agnositc" -> "agnostic", and capitalise
	  "Xapian" for consistency.

Sat May 12 22:04:07 BST 2007  Olly Betts <olly@survex.com>

	* configure.ac: If SWIG has been explicitly specified (in the
	  environment or with `./configure SWIG=xxx') then downgrade the
	  AC_MSG_ERROR() if the version is wrong to a warning.  Also,
	  if no version is read, then say "(you have an unknown version)"
	  rather than "(you have )".

Thu May 10 18:18:32 BST 2007  Richard Boulton <richard@lemurconsulting.com>

	* tcl8/except.i: Fix for change to return type of
	  Error::get_type().

Wed May 09 17:20:25 BST 2007  Olly Betts <olly@survex.com>

	* csharp/Makefile.am: Add TermGenerator.cs to list of generated C#
	  sources.

Wed May 09 16:44:50 BST 2007  Olly Betts <olly@survex.com>

	* java-swig/Makefile.am: Update for TermGenerator class.
	* ./: Update svn:ignore for TermGenerator class and xapian_wrap.stamp.

Tue May 08 19:58:04 BST 2007  Olly Betts <olly@survex.com>

	* configure.ac: Fix incorrect second reference to SWIG SVN revision number
	  needed.  Add comment noting what we need perl for.

Tue May 08 19:56:11 BST 2007  Olly Betts <olly@survex.com>

	* xapian.i: %include <xapian/deprecated.h> rather than assuming things
	  about how it is implemented.

Tue May 08 19:37:53 BST 2007  Olly Betts <olly@survex.com>

	* ruby/util.i: Deine SWIG_NO_EXPORT_ITERATOR_METHODS to suppress
	  SWIG's new iterator support for Ruby which we don't use.

Tue May 08 15:59:02 BST 2007  Olly Betts <olly@survex.com>

	* xapian.i: Tell SWIG about XAPIAN_DEPRECATED() earlier so that it
	  copes with XAPIAN_DEPRECATED() being used in xapian/error.h.

Tue May 08 15:50:21 BST 2007  Olly Betts <olly@survex.com>

	* xapian.i: Removed lingering reference to PYTHON_OLDE.

Mon May 07 11:01:28 BST 2007  Richard Boulton <richard@lemurconsulting.com>

	* csharp/Makefile.am,java-swig/Makefile.am,php/Makefile.am,
	  python/Makefile.am,ruby/Makefile.am: Fix rules with multiple
	  targets to recover from the removal of one or more of the targets
	  without removing the stamp file, as detailed in the automake
	  manual.

Sun May 06 16:03:12 BST 2007  Olly Betts <olly@survex.com>

	* configure.ac: Set version to mythical 0.9.99.

Fri May 04 20:00:30 BST 2007  Richard Boulton <richard@lemurconsulting.com>

	* python/smoketest.py,xapian.i: Add TermGenerator to bindings, and
	  a basic python smoketest (which currently fails, I think due to a
	  bug in the TermGenerator).

Fri Apr 27 09:28:48 BST 2007  Richard Boulton <richard@lemurconsulting.com>

	* xapian.i: Add third overloaded form of parse_query, which allows
	  the "default_prefix" argument to be supplied.

Thu Apr 26 16:48:54 BST 2007  Richard Boulton <richard@lemurconsulting.com>

	* python/extra.i: Change quotes on `start` to make epydoc happy.

Thu Apr 26 15:29:10 BST 2007  Richard Boulton <richard@lemurconsulting.com>

	* python/extra.i: Change termlist iterators which returned items in
	  which only the term could be accessed to return the term directly.
	  May break some old applications, but all the applications I've
	  seen were just calling the internal iterator to get this
	  behaviour anyway, and ignoring the sequence API method.  Now is
	  the only time this can be cleaned up, really.  Allows idioms like
	  ','.join(enq.matching_terms) to work.
	  Also, change MSet.get_hit() to return an MSetItem instead of an
	  MSetIterator: allows all our work on lazy access to be used.  Add
	  deprecated methods to MSetItem to allow code which was expecting
	  an MSetIterator to work (for now).
	* python/pythontest.py: Change tests not to use deprecated
	  features, except in marked sections designed for that purpose.
	  Test out-of-range access to MSets (used to cause a crash).
	  Adjust tests for termlists which return strings.
	* python/smoketest.py: Change reference to deprecated
	  Enquire.get_matching_terms() to Enquire.matching_terms()

Mon Apr 23 23:10:41 BST 2007  Olly Betts <olly@survex.com>

	* python/smoketest.py,xapian.i: Wrap Enquire::INCLUDE_QUERY_TERMS
	  and Enquire::USE_EXACT_TERMFREQ.

Mon Apr 23 20:48:43 BST 2007  Olly Betts <olly@survex.com>

	* xapian.i: Correct out-of-date comment.

Mon Apr 23 17:20:09 BST 2007  Richard Boulton <richard@lemurconsulting.com>

	* python/extra.i: Change code which sets __all__ to non-functional
	  style syntax, because we want to support python 2.2 and 2.3.

Mon Apr 23 15:54:15 BST 2007  Richard Boulton <richard@lemurconsulting.com>

	* python/extra.i: Set __docformat__ and __all__ to make output from
	  "help" and tools like epydoc nicer.  __all__ is set by filtering
	  the symbols returned by dir(), so the value it's set to shouldn't
	  need much maintainance.  Setting __all__ also makes it more
	  reasonable to do "from xapian import *", but that's probably not
	  really a good idea in anything but the simplest script.

Mon Apr 23 13:59:03 BST 2007  Richard Boulton <richard@lemurconsulting.com>

	* python/Makefile.am: Add -threads flag to SWIG command when
	  generating python bindings: threads are used in so many python
	  applications these days that we really need to support them.
	  Hopefully fixes bugs #137.

Mon Apr 23 12:58:41 BST 2007  Richard Boulton <richard@lemurconsulting.com>

	* README: Mention that PHP now builds with MSVC, and remove comment
	  that Python 2.0 and 2.1 could be made to work - it would be quite
	  hard to do now.

Mon Apr 23 12:56:32 BST 2007  Richard Boulton <richard@lemurconsulting.com>

	* python/testsuite.py: Add extra VERBOSE=3 level, which displays
	  the checks which were performed, even if they passed.  Very
	  useful for debugging code which unexpectedly segfaults.

Mon Apr 23 11:34:47 BST 2007  Richard Boulton <richard@lemurconsulting.com>

	* python/pythontest.py: Test exception which is thrown by a
	  termlist from a freshly created document if the term frequency
	  information is requested.

Mon Apr 23 10:56:23 BST 2007  Richard Boulton <richard@lemurconsulting.com>

	* python/extra.i: Change skip_to() methods to return item skipped
	  to, and fix several bugs in them.
	* python/pythontest.py: Test skip_to() for termlists and posting
	  lists.

Mon Apr 23 09:54:45 BST 2007  Richard Boulton <richard@lemurconsulting.com>

	* python/extra.i: Fix documentation comments for TermListItem and
	  improve code documentation.  Implement support for lazy
	  evaluation with posting lists.
	* python/pythontest.py: Test legacy sequence API for termlists, and
	  fix small bug in test for document termlists (was passing, but
	  not testing what it was meant to).  Add new test for posting
	  lists.

Sun Apr 22 21:14:46 BST 2007  Richard Boulton <richard@lemurconsulting.com>

	* python/extra.i: Add documentation comments for position
	  iterators and value iterators.  Make value iterators return items
	  with attributes, rather than arrays (using _SequenceMixIn to
	  provide legacy interface, as for other iterators).
	* python/pythontest.py: Add tests for value and position iterators.

Sun Apr 22 19:24:32 BST 2007  Richard Boulton <richard@lemurconsulting.com>

	* csharp/Makefile.am,php/Makefile.am,python/Makefile.am,
	  ruby/Makefile.am: Add xapian_wrap.stamp files to CLEANFILES when
	  in maintainer mode.

Sun Apr 22 17:50:00 BST 2007  Richard Boulton <richard@lemurconsulting.com>

	* python/pythontest.py: Correct stoplist test to expect correct
	  value.

Sun Apr 22 00:13:56 BST 2007  Richard Boulton <richard@lemurconsulting.com>

	* python/extra.i: Add documentation comments for queryparser
	  stoplist and unstemlist.
	* python/pythontest.py: Add tests of stoplist and unstemlist
	  iterators.

Sat Apr 21 20:30:32 BST 2007  Olly Betts <olly@survex.com>

	* configure.ac: We require automake 1.9.5 for xapian-core, so require
	  it here too for consistency.  Turn on automake -Wportability option.

Sat Apr 21 11:30:26 BST 2007  Richard Boulton <richard@lemurconsulting.com>

	* python/extra.i: Change term iterators so that they can handle
	  WDF and term frequency information either lazily or eagerly.
	  Always handle positionlist information lazily.  Return an error
	  if the iterator has already moved on when a lazily accessed piece
	  of information is requested.  Set access to lazy or eager (or no
	  access) for each item for each type of termlist iterator which
	  can be returned, and document this in the documentation comments.
	  This may impact some users of the legacy sequence API, but is
	  likely to work for typical and reasonable usages of the API.
	  Still needs to be documented in the python binding documentation
	  file.
	* python/pythontest.py: Add tests for term iterators returned by
	  matching terms, Query objects, alltermlists on databases,
	  termlists on database, documents returned from databases, and
	  newly created documents.

Fri Apr 20 15:07:03 BST 2007  Olly Betts <olly@survex.com>

	* csharp/SmokeTest.cs,csharp/docs/bindings.html,
	  java/native/Enquire.cc,xapian.i: Update for change of return type of
	  MatchDecider::operator() and ExpandDecider::operator().  The only
	  change visible in a wrapped language is in C# where the return type
	  also changes from `int' to `bool'.
	* xapian.i: Where directors are supported, also wrap the alternative
	  form of Enquire::get_eset() which doesn't take the flags or k
	  parameters.
	* java-swig/util.i: Rename MatchDecider::operator() and
	  ExpandDecider::operator() to `accept' in Java to match the JNI
	  bindings.
	* java-swig/SmokeTest.java: Uncomment some more of the code which
	  now works.

Fri Apr 20 10:48:36 BST 2007  Richard Boulton <richard@lemurconsulting.com>

	* csharp/,ruby/: Ignore generated *.stamp files.

Fri Apr 20 10:46:10 BST 2007  Richard Boulton <richard@lemurconsulting.com>

	* csharp/Makefile.am,java-swig/Makefile.am,php/Makefile.am,
	  python/Makefile.am,ruby/Makefile.am: Add intermediate targets in
	  all cases where swig generates multiple output files.

Fri Apr 20 10:37:11 BST 2007  Richard Boulton <richard@lemurconsulting.com>

	* python/Makefile.am: Add intermediate target when running swig, in
	  line with comment recently added to xapian-core/HACKING regarding
	  rules with multiple targets.

Fri Apr 20 00:30:16 BST 2007  Olly Betts <olly@survex.com>

	* java-swig/util.i: Sort out typemap for the "Query from operator
	  and array of Query objects" constructor.
	* java-swig/Makefile.am: Delete the "extra" .class files upon
	  "make clean".  Query$1.class seems to be useless, so don't
	  include it in the .jar.  Use perl to insert a call to load the JNI
	  library automatically before we try to use it since SWIG doesn't
	  seem to do this for us.  Now "make check" passes, but with lots
	  commented out still.

Fri Apr 20 00:16:17 BST 2007  Olly Betts <olly@survex.com>

	* python/Makefile.am: Don't assume Perl is `perl' - use `$(PERL)'
	  instead.

Thu Apr 19 22:37:05 BST 2007  Olly Betts <olly@survex.com>

	* java-swig/util.i: Rename get_description() methods to toString()
	  in Java.

Thu Apr 19 22:34:59 BST 2007  Olly Betts <olly@survex.com>

	* java-swig/Makefile.am: Fix bogus line-break in CLEANFILES.
	  Add xapian_wrap.h to BUILT_SOURCES and swig running rule.

Thu Apr 19 22:34:28 BST 2007  Olly Betts <olly@survex.com>

	* xapian.i: Query::get_description() is actually const.

Thu Apr 19 18:20:59 BST 2007  Olly Betts <olly@survex.com>

	* java-swig/Makefile.am: Handle the extra .class files generated by
	  nested classes.

Thu Apr 19 14:45:19 BST 2007  Olly Betts <olly@survex.com>

	* Makefile.am,configure.ac,java-swig/,xapian.i: First cut of Java
	  bindings built using SWIG.  Numerous things aren't wrapped in
	  a compatible way (not sure if we can sensibly be 100% compatible
	  anyway though) and 'make check' fails to run, but this has
	  reached the stage where version control is needed.

Thu Apr 19 00:41:25 BST 2007  Olly Betts <olly@survex.com>

	* ruby/docs/bindings.html: Note that C++ operator() becomes
	  call in Ruby.

Wed Apr 18 23:35:52 BST 2007  Olly Betts <olly@survex.com>

	* ruby/util.i: Remove '%ignore' for deprecated methods we've now
	  removed.

Wed Apr 18 23:32:35 BST 2007  Richard Boulton <richard@lemurconsulting.com>

	* python/extra.i,python/pythontest.py: Fix legacy sequence API for
	  eset items.

Wed Apr 18 23:31:39 BST 2007  Olly Betts <olly@survex.com>

	* csharp/Makefile.am,java/org/xapian/Enquire.java,
	  java/org/xapian/XapianJNI.java,ruby/util.i,xapian.i:
	  Update for removal of Enquire::set_bias().

Wed Apr 18 17:09:22 BST 2007  Olly Betts <olly@survex.com>

	* guile/util.i,python/extra.i,python/util.i,ruby/util.i,tcl8/except.i,
	  tcl8/util.i: Sort out vim magic comments for all .i files.

Wed Apr 18 16:41:37 BST 2007  Olly Betts <olly@survex.com>

	* python/: svn:ignore doccomments.i.

Wed Apr 18 16:18:45 BST 2007  Olly Betts <olly@survex.com>

	* csharp/util.i,generic/except.i: Move C# specific exception stuff
	  into C# specific file.i.
	* csharp/util.i: Add vim magic to use C++ highlighting (not perfect as
	  this file also contains C# code, but better than vim's default for a
	  .i files).

Wed Apr 18 15:54:29 BST 2007  Olly Betts <olly@survex.com>

	* python/util.i: Use %inline to avoid duplicating MSET_DID, etc.  Set
	  C++ syntax for vim.

Wed Apr 18 15:37:20 BST 2007  Richard Boulton <richard@lemurconsulting.com>

	* python/doxy2swig.py.in: Fix issue with output from newer version
	  of Doxygen which puts <ref/> nodes inside <parametername/> nodes.

Wed Apr 18 02:34:53 BST 2007  Richard Boulton <richard@lemurconsulting.com>

	* python/extra.i: Improve various documentation comments.  Allow
	  _SequenceMixIn to have default values for some parameters,
	  instead of doing a lookup, to allow termlists and posting lists
	  to return the fake values returned by the old sequence API.  Add
	  termlist iterators, and link them into the Enquire.matching_terms
	  method.
	* python/pythontest.py: Add a check that xapian exceptions have
	  Exception as a base class.  Also, add a test of the new
	  Enquire.matching_terms term iterators.

Wed Apr 18 02:12:31 BST 2007  Richard Boulton <richard@lemurconsulting.com>

	* README: Add comment about using gmcs and mcs.

Wed Apr 18 02:01:43 BST 2007  Olly Betts <olly@survex.com>

	* configure.ac: Prefer gmcs to mcs when looking for a C# compiler
	  since gmcs is the newer compiler targetting the 2.0 runtime.

Wed Apr 18 01:12:39 BST 2007  Olly Betts <olly@survex.com>

	* csharp/util.i: Remove renaming exception for get_term - the
	  automatic naming will handle that correctly.

Wed Apr 18 00:29:57 BST 2007  Olly Betts <olly@survex.com>

	* java/native/Enquire.cc,java/native/Stem.cc: Update to use new
	  C++ replacements for deprecated methods.  The Java wrappers
	  still provide the old deprecated names for now though.
	* ruby/smoketest.rb: For now, use @stem.call("foo").
	* ruby/util.i,xapian.i: Remove wrappers for deprecated methods and
	  functions.

Wed Apr 18 00:15:40 BST 2007  Olly Betts <olly@survex.com>

	* python/Makefile.am: Need to distribute testsuite.py.

Tue Apr 17 23:23:44 BST 2007  Richard Boulton <richard@lemurconsulting.com>

	* python/util.i: add __str__ methods as aliases for the
	  get_description() methods, and deprecate the get_description()
	  methods.

Tue Apr 17 22:41:40 BST 2007  Olly Betts <olly@survex.com>

	* python/docs/examples/simpleexpand.py: Replace use of deprecated
	  RSet::is_empty() with RSet::empty().

Tue Apr 17 21:02:52 BST 2007  Olly Betts <olly@survex.com>

	* php/util.i,xapian.i: We need to keep is_empty() for PHP as empty()
	  clashes with a reserved word!  Refactor to use %rename in php/util.i
	  instead of %ignore on empty() and a special is_empty() wrapper in
	  xapian.i.
	* php/docs/bindings.html: Document renaming of empty() to
	  is_empty() and clone() to clone_object().

Tue Apr 17 19:57:03 BST 2007  Olly Betts <olly@survex.com>

	* configure.ac: Fix comment typo.

Tue Apr 17 19:20:42 BST 2007  Richard Boulton <richard@lemurconsulting.com>

	* csharp/Makefile.am: Add Flint.cs to list of generated files, so
	  it gets cleaned and added to dist.

Tue Apr 17 16:34:27 BST 2007  Olly Betts <olly@survex.com>

	* ruby/xapian.rb: Don't read termfreq in safe wrapper for
	  Document::termlist_begin().  Don't read wdf in safe wrapper
	  for Database::allterms_begin().  Fixes bug#133.

Tue Apr 17 14:51:10 BST 2007  Richard Boulton <richard@lemurconsulting.com>

	* csharp/SmokeTest.cs,csharp/docs/examples/SimpleIndex.cs,
	  csharp/docs/examples/SimpleSearch.cs: Change references to
	  stem.StemWord() to stem.Apply()

Tue Apr 17 14:30:10 BST 2007  Richard Boulton <richard@lemurconsulting.com>

	* php/docs/examples/,php/smoketest.php,
	  tcl8/docs/examples/simpleindex.tcl,
	  tcl8/docs/examples/simplesearch.tcl,tcl8/smoketest.tcl:
	  Replace references to deprecated stem.stem_word() with stem.apply()

Tue Apr 17 10:14:01 BST 2007  Richard Boulton <richard@lemurconsulting.com>

	* python/docs/examples/,python/smoketest.py: Change references to
	  stem.stem_word() to stem()

Tue Apr 17 08:57:23 BST 2007  Richard Boulton <richard@lemurconsulting.com>

	* python/testsuite.py: Run tests in predicatable order, by sorting
	  the list of tests if it's supplied as a dictionary.

Mon Apr 16 18:35:36 BST 2007  Richard Boulton <richard@lemurconsulting.com>

	* python/docs/bindings.html,python/docs/examples/simpleexpand.py:
	  Document ESetIterator::get_term() instead of
	  ESetIterator::get_termname()

Mon Apr 16 18:32:37 BST 2007  Richard Boulton <richard@lemurconsulting.com>

	* csharp/util.i,php/docs/examples/simpleexpand.php4,
	  php/docs/examples/simpleexpand.php5: Change to use get_term()
	  instead of get_termname().
	* php/docs/bindings.html,ruby/docs/bindings.html,
	  tcl8/docs/bindings.html: Document ESetIterator::get_term()
	  instead of ESetIterator::get_termname()

Mon Apr 16 18:27:39 BST 2007  Richard Boulton <richard@lemurconsulting.com>

	* xapian.i: Add ESetIterator::get_term() as alias for now
	  ESetIterator::get_termname(), and mark the old get_termname as
	  deprecated.  Tidy up all comments about deprecated functions,
	  giving the version they were deprecated in.

Mon Apr 16 11:16:48 BST 2007  Richard Boulton <richard@lemurconsulting.com>

	* python/extra.i,python/pythontest.py: Add nicer ESet iterators,
	  and tests for them.

Mon Apr 16 01:08:30 BST 2007  Richard Boulton <richard@lemurconsulting.com>

	* python/extra.i,python/pythontest.py,xapian.i: Add access to the
	  collapse_key() method of mset iterators.  Add it to the new-style
	  python MSet iterator, and test it.  Add documentation strings for
	  describing the python MSetItem properties and attributes.

Mon Apr 16 00:23:20 BST 2007  Richard Boulton <richard@lemurconsulting.com>

	* python/extra.i: Rework MSet iterators: they now return an
	  MSetItem object instead of a sequence. The sequence API is
	  emulated with a _SequenceMixIn baseclass. The MSetItem object
	  allows access to all the properties returned in the list
	  previously returned, and also allows access to the collapse_count
	  property.  In addition, it evaluates the document property
	  lazily, so no work is done if we don't actually want to read it.
	  Also, add support for __getitem__ on MSet items to access items
	  in the MSet in a more pythonic way, and implement the other
	  sequence methods "__len__" and "__contains__".
	* python/: Ignore some generated files.
	* python/Makefile.am: Add pythontest.py and extracomments.py
	* python/pythontest.py: New testsuite for Python-specific code.

Mon Apr 16 00:19:16 BST 2007  Richard Boulton <richard@lemurconsulting.com>

	* python/doxy2swig.py.in: Don't add information about C++ includes
	  to docstrings - not useful to anyone.
	* python/extracomments.i: Add a new file to hold docstrings which
	  override the automatically generated ones, or fill in gaps.  There
	  are going to be quite a few of these eventually, so best to keep
	  thee separate from the other code from the start.
	* python/util.i: Include extracomments.i

Mon Apr 16 00:14:31 BST 2007  Richard Boulton <richard@lemurconsulting.com>

	* python/testsuite.py: Enhance and refactor the testsuite - it now
	  supports the same environment variables that the C++ testsuite
	  does, uses a little colour to highlight successes and failures,
	  and has different levels of verbosity.  In line with the C++
	  testsuite, it is not verbose by default, but it does display a
	  message describing how to turn the verbosity up.
	* python/docs/bindings.html: Document the test suite a little, fix
	  a typo, and mention the work in progress on the iterators.  (Will
	  need more detailed revision once the work is completed.)

Sun Apr 15 23:31:41 BST 2007  Richard Boulton <richard@lemurconsulting.com>

	* python/doxy2swig.py.in: For methods, if there is a
	  briefdescription node, output it first so that the short summary
	  describes the purpose of the method, rather than being the C++
	  signature.

Sun Apr 15 18:09:14 BST 2007  Richard Boulton <richard@lemurconsulting.com>

	* python/smoketest.py,python/testsuite.py: Enhance testsuite to
	  allow multiple test functions, and to format output similarly to
	  C++ testsuite (including ANSI colour on output devices which
	  support it).  Colours can be disabled explicitly using
	  XAPIAN_TESTSUITE_OUTPUT=plain, and verbose output can be turned
	  on by setting VERBOSE=1.

Sun Apr 15 00:21:30 BST 2007  Richard Boulton <richard@lemurconsulting.com>

	* python/extra.i: Change to using new-style classes for pure python
	  code, since we're depending on python >= 2.2 now.

Sun Apr 15 00:13:28 BST 2007  Richard Boulton <richard@lemurconsulting.com>

	* python/smoketest.py,python/testsuite.py: Refactor code for
	  running the python tests into a separate file, so it can be used
	  for a separate set of python-specific tests.

Fri Apr 13 16:30:56 BST 2007  Richard Boulton <richard@lemurconsulting.com>

	* python/doxy2swig.py.in: Add script to generate doccomments.i file
	  from XML output of doxygen.  Adds much useful documentation to
	  the python bindings (it's still quite messy, but much better than
	  nothing).  Unfortunately, a bug in SWIG means that not all the
	  documentation is visible - I've put a patch at
	  http://sf.net/tracker/index.php?func=detail&aid=1700146&group_id=1645&atid=301645
	* python/util.i: Include generated doccomments.i file.
	* configure.ac: Add rules to generate python/doxy2swig.
	* python/Makefile.am: Rules to generate and depend on doccomments.i

Fri Apr 13 13:40:03 BST 2007  Olly Betts <olly@survex.com>

	* python/extra.i: Only read wdf for termlists which actually support
	  it.  This was failing for alltermslist in a debug build, and now
	  fails with InvalidOperationError in all builds.

Thu Apr 12 17:56:05 BST 2007  Richard Boulton <richard@lemurconsulting.com>

	* xapian.i: Parse the visibility support header file, so we don't
	  get errors when we %include other xapian headers.  Fixes error
	  reported by python/except.i, which has a line saying
	  %include "xapian/error.h"

Wed Apr 11 13:42:56 BST 2007  Richard Boulton <richard@lemurconsulting.com>

	* python/smoketest.py: Add the custom test failure messages back,
	  and revert changes to tests which I made (which will be going
	  into a custom python-specific test file in time).  When a test
	  fails, display context of the test failure together with the
	  Xapian version and platform information.

Wed Apr 11 10:30:46 BST 2007  Richard Boulton <richard@lemurconsulting.com>

	* python/smoketest.py: Replace cut-and-pasted test checking code
	  with functions, to simplify tests.

Tue Apr 10 20:10:31 BST 2007  Richard Boulton <richard@lemurconsulting.com>

	* python/smoketest.py: Remove check for version Python version 2.2
	  before running iterator tests - we no longer support earlier
	  versions of Python.

Sun Apr 08 19:11:05 BST 2007  Olly Betts <olly@survex.com>

	* python/docs/bindings.html: Python 2.2 is the minimum required
	  version so remove "Provided you're using Python 2.2 or newer".

Thu Apr 05 10:38:37 BST 2007  Olly Betts <olly@survex.com>

	* php/util.i: Avoid undefined behaviour in get_matching_terms().
	  This fixes the problem reported by Daniel Ménard under MSVC.

Wed Apr 04 13:30:11 BST 2007  Olly Betts <olly@survex.com>

	* configure.ac: Look for jni.h in $JAVA_HOME/include and
	  $JDK_HOME/include if the respective variables are set.

Wed Apr 04 13:07:12 BST 2007  Olly Betts <olly@survex.com>

	* configure.ac: When passing $SWIG, $PERL, etc to AC_PATH_PROGS
	  quote them to avoid splitting at spaces (paths with spaces still
	  won't work here, but at least you should now be able to pass
	  SWIG='swig -fakeversion 1.3.32' or similar (only do this if you're
	  happy to accept the consequences in this particular case!)  Also
	  if the user specifies a program which doesn't exist (e.g.
	  PYTHON=/opt/bin/ptyhon) don't autoprobe after failing to find it
	  (this still happens in a few cases, but the easy ones should now
	  be fixed).

Wed Apr 04 11:19:03 BST 2007  Olly Betts <olly@survex.com>

	* configure.ac: Bump version to 0.9.10.1 so snapshots don't look older
	  than releases.  Note that SWIG SVN rev >= 9670 is now required for
	  the PHP5 ZTS MSHUTDOWN fix.

Wed Apr 04 10:31:34 BST 2007  Olly Betts <olly@survex.com>

	* php/util.i: Revert last change - I'm fixing this in SWIG and calling
	  ts_free_id twice is likely to be a bad idea.

Wed Apr 04 10:21:37 BST 2007  Richard Boulton <richard@lemurconsulting.com>

	* php/util.i: Add %mshutdown section to allow cleanup properly for
	  windows builds (or other builds with ZTS).

Wed Apr 04 07:33:53 BST 2007  Olly Betts <olly@survex.com>

	* INSTALL: Add details for how to install Ruby bindings in your home
	  directory.

Wed Apr 04 07:31:37 BST 2007  Olly Betts <olly@survex.com>

	* ./,csharp/,ruby/,java/,php/,guile/,tcl8/,generic/: svn:ignore all
	  vim swapfiles.

Wed Apr 04 07:29:08 BST 2007  Olly Betts <olly@survex.com>

	* xapian.i: Add vim magic comment at the end to get sane syntax
	  highlighting automatically.

Wed Apr 04 07:24:48 BST 2007  Olly Betts <olly@survex.com>

	* generic/except.i: Fix pathname in first comment.  Dug through
	  the SVN history to reveal who has actually worked on this code
	  so updated the (C) lines.

Wed Apr 04 06:45:44 BST 2007  Olly Betts <olly@survex.com>

	* python/: Oops, it's "except.i" not "exceptions.i".

Wed Apr 04 06:42:27 BST 2007  Olly Betts <olly@survex.com>

	* python/: svn:ignore exceptions.i and all vim swapfiles (not just the
	  first for a given files).

Tue Apr 03 17:52:54 BST 2007  Richard Boulton <richard@lemurconsulting.com>

	* python/util.i: Add typemap to allow strings to be returned by
	  implementations of director methods which expect strings:
	  currently this is only the get_description() method of a Stopper
	  subclass, which is never actually called by C++, but this might
	  be more generally useful in future, and covers the last point
	  where Python strings can get passed to C++.
	* python/smoketest.py: Add some tests that the stoppers work as
	  expected.

Tue Apr 03 13:54:16 BST 2007  Richard Boulton <richard@lemurconsulting.com>

	* python/util.i: Add typemap for checking string type in overloaded
	  functions, allowing unicode strings to be passed to binary Query
	  constructor.  Also add "freearg" typemap corresponding to the
	  "in" typemap for string references, which doesn't change the
	  output code but might make us more robust against future changes
	  in the SWIG library.
	* python/smoketest.py: Test binary Query constructor with unicode
	  strings.

Tue Apr 03 10:40:51 BST 2007  Richard Boulton <richard@lemurconsulting.com>

	* python/util.i:  Add some (fairly nasty) typedefs which handle
	  almost all cases where a string object is supplied to an API
	  function, and make them convert unicode strings to UTF-8 encoded
	  simple strings automatically.  There are three places left in the
	  API which aren't covered by these typedefs, and will require
	  individual handling.  The typedefs are largely the same as the
	  built-in typedefs for string handling, but point to a different
	  wrapper function which performs the unicode conversion before
	  calling the normal string-to-ptr conversion.  Sadly, I can't see
	  any way to modify the built-in typedefs for string handling
	  without reproducing them as I have here, but if it is possible to
	  just cause them to point at a different string-to-ptr routine,
	  that would be desirable.
	* python/smoketest.py: Add tests for some of the functions which
	  should accept unicode strings.
	* python/docs/bindings.html: Document how unicode handling is
	  intended to work.  Also document how to normalise unicode strings
	  with the unicodedata module to make them ready to pass to Xapian.

Tue Apr 03 05:19:52 BST 2007  Olly Betts <olly@survex.com>

	* xapian.i: Replace Xapian::Stem with "%include <xapian/stem.h>" and
	  suitable %ignore directives.  The generated code for all bindings
	  is unchanged except for minor changes due to the old xapian.i
	  failing to declare Stem::stem_word as "const".

Mon Apr 02 14:50:05 BST 2007  Richard Boulton <richard@lemurconsulting.com>

	* python/util.i: Convert unicode strings to
	  UTF-8 strings in handler for strings in the sequence supplied to
	  a Query constructor.
	* python/smoketest.py: Refactor repeated code which checks that a
	  query description is as expected into a function, and add some
	  checks of query constructors using unicode strings.
	* python/generate-python-exceptions.in: Add a catch clause for
	  exceptions raised by the standard library.

Sun Apr 01 23:05:10 BST 2007  Olly Betts <olly@survex.com>

	* xapian.i: Update SimpleStopper::add() parameter type.

Sat Mar 31 13:28:03 BST 2007  Richard Boulton <richard@lemurconsulting.com>

	* python/docs/bindings.html: Update documentation on exception
	  handling.

Sat Mar 31 11:47:14 BST 2007  Richard Boulton <richard@lemurconsulting.com>

	* python/Makefile.am: Postprocess the generated python file
	  "modern/xapian.py" to make the Error class inherit from the
	  standard Exception class, so that scripts can catch all
	  exceptions which are sensible to catch using the standard idioms.
	  Use perl rather than sed for this processing so that we can use
	  exactly the same rule in the windows build system.

Tue Mar 27 21:40:22 BST 2007  Olly Betts <olly@survex.com>

	* configure.ac: datarootdir is new in 2.60 too, so use datadir when
	  setting docdir for 2.59.

Tue Mar 27 21:36:10 BST 2007  Olly Betts <olly@survex.com>

	* python: svn:ignore generate-python-exceptions.

Tue Mar 27 21:34:05 BST 2007  Olly Betts <olly@survex.com>

	* configure.ac: Ensure docdir is set for compatibility with autoconf
	  2.59.
	* csharp/docs/Makefile.am,php/docs/Makefile.am,
	  python/docs/Makefile.am,ruby/docs/Makefile.am,tcl8/docs/Makefile.am:
	  Install docs and examples below $(docdir).

Sat Mar 24 02:19:50 GMT 2007  Olly Betts <olly@survex.com>

	* xapian.i: Only wrap methods (or overloaded forms of methods) which
	  take MatchDecider or ExpandDecider for languages where SWIG supports
	  directors.

Sat Mar 24 02:19:13 GMT 2007  Olly Betts <olly@survex.com>

	* csharp/Makefile.am: Update list of generated .cs files now
	  ExpandDecider is wrapped.

Sat Mar 24 00:36:26 GMT 2007  Olly Betts <olly@survex.com>

	* python/smoketest.py,xapian.i: Wrap ExpandDecider for languages where
	  SWIG supports directors (patch from William R Sowerbutts).

Sat Mar 24 00:02:36 GMT 2007  Olly Betts <olly@survex.com>

	* python/docs/examples/simpleexpand.py: Print the document weight as
	  a floating point value, not an integer.

Fri Mar 23 23:53:10 GMT 2007  Olly Betts <olly@survex.com>

	* Forwardport change from branches/0.9:
	* configure.ac: Require unreleased SWIG 1.3.32 (SVN rev 9651) for
	  bootstrapping.

Thu Mar 22 01:28:48 GMT 2007  Olly Betts <olly@survex.com>

	* configure.ac: Eliminate libtool probe code for f77, gcj, and rc
	  which speeds up configure and knocks 28% off its size.

Tue Mar 20 19:00:13 GMT 2007  Olly Betts <olly@survex.com>

	* php/docs/bindings.html: Add note that PHP examples are written for
	  CLI version of PHP, but that the bindings work with any version.
	* php/docs/examples/: Add check to all PHP examples that they are
	  being run under a CLI version of PHP.

Fri Mar 09 14:14:47 GMT 2007  Richard Boulton <richard@lemurconsulting.com>

	* swig/xapian.i,xapian.i: Move swig/xapian.i back to top level.
	  Olly prefers it here, and I don't really mind.
	* swig/defaults/except.i,generic/except.i: Move file.
	* swig/Makefile.mk,generic/generic.mk: Move file, and point to
	  new locations of source files.
	* csharp/Makefile.am,ruby/Makefile.am,python/Makefile.am,
	  php/Makefile.am,tcl8/Makefile.am: Include generic/generic.mk
	  instead of swig/Makefile.mk
	* configure.ac: Look for xapian.i, not swig/xapian.i, in
	  AC_CONFIG_SRCDIR
	* Makefile.am: Point to new locations of files.

Fri Mar 09 13:07:41 GMT 2007  Richard Boulton <richard@lemurconsulting.com>

	* python/generate-python-exceptions.in: New file - generates a
	  python/except.i file from the exception_data.pm file in
	  xapian-core.  Only use in maintainer mode - requires the
	  xapian-core module to exist in the same directory as the
	  xapian-bindings module (eg, as would happen in a SVN checkout).
	  This file changes the handling of xapian exceptions in the Python
	  bindings - they are now translated into Python exception classes
	  in a hierarchy matching that of the C++ exception hierarchy.
	* configure.ac: Require perl in maintainer mode, and add rules to
	  generate python/generate-python-exceptions
	* python/Makefile.am: Add except.i to distribution, and add rules
	  to generate and use it in maintainer mode.
	* python/smoketest.py: Change tests to expect xapian.Error
	  subclasses.

Fri Mar 09 12:53:54 GMT 2007  Richard Boulton <richard@lemurconsulting.com>

	* tcl8/except.i: Tweak to add the license statement back into
	  generated xapian_wrap.cc.  Not sure if this is really desirable,
	  but it's consistent with the earlier behaviour (and with what
	  happens to other license statements from *.i files).

Fri Mar 09 03:15:36 GMT 2007  Olly Betts <olly@survex.com>

	* csharp/util.i: Eliminate duplicated SWIG directive
	  "%rename("GetValueNo") get_valueno;"

Wed Mar 07 22:33:52 GMT 2007  Richard Boulton <richard@lemurconsulting.com>

	* php/except.i,swig/defaults/except.i: Split the PHP exception
	  handling into a new file, since almost half the original file was
	  conditionally compiled for PHP.
	* php/Makefile.am: Add php/except.i to dist and dependencies.

Wed Mar 07 21:49:52 GMT 2007  Richard Boulton <richard@lemurconsulting.com>

	* tcl/except.i: New file, overriding swig/defaults/except.i for tcl.
	* tcl/util.i: Remove exception handling stuff - moved to except.i.
	  No longer sets XAPIAN_EXCEPTION_HANDLER - presence of except.i has
	  similar effect.
	* tcl/Makefile.am: Add except.i to dist and dependencies.
	* swig/defaults/except.i: Remove checking of XAPIAN_EXCEPTION_HANDLER:
	  no longer needed.  Also, tweak comments (add licence and copyright;
	  copyright is just copied from xapian.i, which this file was split
	  from, and may thus claim copyright for people who never worked on
	  this exact code).  Also, fix whitespace.

Wed Mar 07 16:35:13 GMT 2007  Richard Boulton <richard@lemurconsulting.com>

	* Makefile.am: Add swig/defaults/except.i to EXTRA_DIST.
	* swig/Makefile.mk: Add swig/defaults/except.i to SWIG_sources, and
	  add swig/defaults/ to SWIG_includes, after language specific
	  path entry (so language specific except.i files can be created to
	  override the contents of swig/defaults/except.i).
	* swig/xapian.i,swig/defaults/except.i: Move the exception handling
	  code out of swig/xapian.i and into swig/defaults/except.i

Wed Mar 07 16:16:54 GMT 2007  Richard Boulton <richard@lemurconsulting.com>

	* xapian.i,swig/xapian.i: Move swig source file to a subdirectory,
	  in preparation for splitting the language dependent stuff out.
	  This commit shouldn't change the result of running swig.
	* swig/Makefile.mk: New makefile fragment, included by each
	  language-specific SWIG-using Makefile.am, which defines the paths
	  and flags to use when running SWIG.  Also contains the
	  MACOSX_DEPLOYMENT_TARGET stuff which was previously replicated in
	  each SWIG-using Makefile.am
	* csharp/Makefile.am,ruby/Makefile.am,python/Makefile.am,
	  php/Makefile.am,guile/Makefile.am,tcl8/Makefile.am: Include
	  swig/Makefile.mk to get the path to the language independent swig
	  sources, and standard paths and flags to supply to SWIG.  Update
	  dependencies and rules for generating the xapian_wrap.cc files to
	  use the values from swig/Makefile.mk.  Remove the
	  MACOSX_DEPLOYMENT_TARGET stuff (now in swig/Makefile.mk).
	* configure.ac: Reference swig/xapian.i from AC_CONFIG_SRCDIR
	  instead of xapian.i
	* Makefile.am: Reference swig/xapian.i in EXTRA_DIST
	  instead of xapian.i

Tue Mar 06 01:56:36 GMT 2007  Olly Betts <olly@survex.com>

	* configure.ac: Bump version number to 0.9.10 so that snapshots don't
	  look older than releases.

Tue Mar 06 01:54:00 GMT 2007  Olly Betts <olly@survex.com>

	* configure.ac: Make the version check against the xapian-core version
	  a warning not an error, and move it later on so it's harder for the
	  user to miss.  If you know what you're doing, it might be a useful
	  thing to want to do.

Sat Mar 03 04:23:26 GMT 2007  Olly Betts <olly@survex.com>

	* php/docs/Makefile.am,php/docs/bindings.html,php/docs/examples/:
	  Update the documentation and examples to fix out-of-date information
	  and document the differences between the PHP4 and PHP5 wrappers.
	* php/docs/example/simpleexpand.php4,
	  php/docs/example/simpleexpand.php5: Add versions of simpleexpand.

Sat Mar 03 04:17:07 GMT 2007  Olly Betts <olly@survex.com>

	* configure.ac: Fix handling of `$PHP_CONFIG --php-binary` - if it's
	  not supported, we get a usage message on stdout which we don't want
	  to try as a potential PHP interpreter!

Sat Mar 03 03:34:12 GMT 2007  Olly Betts <olly@survex.com>

	* xapian.i: Don't hardcode the current literal numeric values
	  for DB_CREATE_OR_OPEN, etc.
	* xapian.i: For PHP4, additionally define Xapian_DB_CREATE_OR_OPEN
	  which will be the recommended name to use.

Sat Mar 03 03:32:05 GMT 2007  Olly Betts <olly@survex.com>

	* php/smoketest.php: Add a testcase for the "SWIG didn't generate
	  correct dispatch code in the wrapper in some cases" bug which
	  I've just fixed.

Sat Mar 03 03:29:56 GMT 2007  Olly Betts <olly@survex.com>

	* php/smoketest5.php: Add the Error class name to differentiate the
	  two previously identical error messages.

Fri Mar 02 20:09:55 GMT 2007  Olly Betts <olly@survex.com>

	* csharp/Makefile.am: Remove Muscat36.cs.

Fri Mar 02 19:49:12 GMT 2007  Olly Betts <olly@survex.com>

	* configure.ac: Try `$(PHP_CONFIG) --php-binary` when looking for a
	  PHP interpreter - this works with PHP5.

Fri Mar 02 19:00:52 GMT 2007  Olly Betts <olly@survex.com>

	* xapian.i: Remove Muscat 3.6 wrappers as support has already been
	  removed from xapian-core.

Fri Mar 02 02:22:12 GMT 2007  Olly Betts <olly@survex.com>

	* xapian-bindings.spec.in: Add support for passing "--without python"
	  to rpmbuild.  Document the various "--without" options in a comment
	  at the start of the .spec file.

Tue Feb 20 12:48:22 GMT 2007  Olly Betts <olly@survex.com>

	* xapian.i: QueryParserError is now a real error, so remove
	  special handling for "const char *" exceptions.

Sat Feb 10 01:19:26 GMT 2007  Olly Betts <olly@survex.com>

	* configure.ac,java/README,java/native/Makefile.am: On MacOS X, we
	  need to rename the jni library to .jnilib.
	* java/README: MacOS X's JVM is documented to understand
	  -Djava.library.path - the problem reported was likely due to the
	  wrong extension on the jni library.

Sat Feb 10 00:23:19 GMT 2007  Olly Betts <olly@survex.com>

	* configure.ac: Automatically look in the standard OS X JVM location
	  for jni.h.
	* java/README: Document how to install the jni library on OS X.

Sat Dec 30 14:40:22 GMT 2006  Richard Boulton <richard@lemurconsulting.com>

	* xapian.i: Add queryparser flags FLAG_PURE_NOT and FLAG_PARTIAL.
	* python/smoketest.py: Add tests for pure not and partial queries.

Sat Dec 23 00:41:01 GMT 2006  Olly Betts <olly@survex.com>

	* java/native/org_xapian_XapianJNI.h,java/native/xapian_jni.h:
	  Move header guards to surround the entire non-comment contents
	  of the header files, which allows the compiler to optimise
	  multiple inclusion (at least GCC does this).

Sat Dec 23 00:38:49 GMT 2006  Olly Betts <olly@survex.com>

	* java/native/Enquire.cc,java/native/org_xapian_XapianJNI.h,
	  java/org/xapian/Enquire.java,java/org/xapian/XapianJNI.java:
	  Enquire::getQuery() is implemented entirely in Java, so strip out
	  the unused MyQuery mechanism, and so fix a memory link which it
	  caused.  Fixes the rest of bug#105.
	* java/SmokeTest.java: Add feature test for Enquire::getQuery().

Fri Dec 22 18:48:46 GMT 2006  Olly Betts <olly@survex.com>

	* java/native/Query.cc: Release the array in the "Query from array"
	  ctor to avoid a memory leak.  Partly fixes bug#105.

Fri Dec 22 18:30:44 GMT 2006  Olly Betts <olly@survex.com>

	* java/SmokeTest.java: Check getData() on the document in
	  MyMatchDecider returns a non-empty string to make sure we are really
	  getting the right document and not an empty document.

Sat Dec 16 02:14:50 GMT 2006  Olly Betts <olly@survex.com>

	* configure.ac: Remove the sanity check for PHP_EXTENSION_DIR
	  added in Xapian 0.9.8 - if this is the first PHP extension to be
	  installed, the extension directory may not exist and "make install"
	  will create it.
	* configure.ac: If zend.h isn't found and configure was run with
	  "--with-php" we now die rather than disabling PHP support.

Fri Dec 15 16:47:13 GMT 2006  Olly Betts <olly@survex.com>

	* configure.ac: Remove --with-swig option from configure - it no
	  longer has a purpose as we now ship the files which are generated
	  by SWIG.

Tue Dec 12 21:51:23 GMT 2006  Richard Boulton <richard@lemurconsulting.com>

	* python/extra.i: Fix PostingIter for all-document iterators - was
	  broken because positionlist_begin() throws an exception for
	  all-document iterators.  Fixed by keeping track of this and
	  returning an empty list for positionlits iterators, in the same
	  way as TermIter does.
	* python/smoketest.py: Add test for all-document iterators.

Mon Dec 11 04:01:19 GMT 2006  Olly Betts <olly@survex.com>

	* java/Makefile.am: "make clean" now needs to remove
	  MyMatchDecider.class and MyExpandDecider.class which are generated
	  from SmokeTest.java.

Fri Dec 08 04:13:32 GMT 2006  Olly Betts <olly@survex.com>

	* java/SmokeTest.java: Add feature/regression test for ExpandDecider
	  which also now works thanks to the last checkin.

Fri Dec 08 04:11:01 GMT 2006  Olly Betts <olly@survex.com>

	* java/native/Enquire.cc: Fix MatchDecider to work.
	* java/SmokeTest.java: Add feature/regression test for MatchDecider
	  subclassing.

Thu Dec 07 02:25:25 GMT 2006  Olly Betts <olly@survex.com>

	* java/native/Enquire.cc: Fix MatchDecider and ExpandDecider to look
	  for an "accept" method with the correct signature (bool return value
	  not int).  Reported by Alex Kushkuley.

Thu Dec 07 02:08:56 GMT 2006  Olly Betts <olly@survex.com>

	* java/org/xapian/ESetIterator.java: Fix bug in ESetIterator.hasNext()
	  reported by Alex Kushkuley.
	* java/SmokeTest.java: Add regression test.

Mon Dec 04 03:31:36 GMT 2006  Olly Betts <olly@survex.com>

	* java/SmokeTest.java,java/native/Enquire.cc,
	  java/org/xapian/Enquire.java: Fit Enquire.getESet() to be callable.

Mon Dec 04 03:22:35 GMT 2006  Olly Betts <olly@survex.com>

	* java/SmokeTest.java,java/org/xapian/RSet.java: Add missing default
	  constructor for RSet class - it's not much use without this!

Thu Nov 16 04:01:23 GMT 2006  Olly Betts <olly@survex.com>

	* xapian-bindings.spec.in: Remove "." from the end of the Summary.

Thu Nov 16 03:05:09 GMT 2006  Olly Betts <olly@survex.com>

	* configure.ac: As of xapian-core 0.8.0, XO_LIB_XAPIAN doesn't need to
	  be called with arguments if you want a hard requirement on xapian,
	  so remove the arguments.

Wed Nov 15 19:55:57 GMT 2006  Olly Betts <olly@survex.com>

	* java/README: Note success with Sun's JDK 1.5.0_06-b05, plus the
	  requirement to add the linux header directory to the include path.

Sun Nov 12 22:40:06 GMT 2006  Olly Betts <olly@survex.com>

	* NEWS: Update from ChangeLog file in preparation for branching and
	  merging.

Sun Nov 12 21:35:42 GMT 2006  Olly Betts <olly@survex.com>

	* python/util.i: Need to use Py_ssize_t for length with
	  PyString_AsStringAndSize() so the build with Python 2.5.

Thu Nov 09 00:23:27 GMT 2006  Olly Betts <olly@survex.com>

	* NEWS,configure.ac: Update for 0.9.9.

Wed Nov 08 22:47:56 GMT 2006  Olly Betts <olly@survex.com>

	* xapian-bindings.spec.in: We now require Python >= 2.2.

Wed Nov 08 22:47:00 GMT 2006  Olly Betts <olly@survex.com>

	* xapian-bindings.spec.in: Run "autoreconf --force" to avoid rpath on
	  x86_64 FC6.

Tue Nov 07 03:48:42 GMT 2006  Olly Betts <olly@survex.com>

	* xapian.i: Wrap Flint::open() and Flint::open_writable().

Mon Nov 06 01:41:08 GMT 2006  Olly Betts <olly@survex.com>

	* configure.ac: Require SWIG 1.3.30 (1.3.30 isn't out yet, but
	  1.3.30rc1 is suitable).
	* configure.ac: Remove unnecessary backticks from tclsh version test.

Thu Nov 02 19:09:49 GMT 2006  Olly Betts <olly@survex.com>

	* NEWS,configure.ac: Update for 0.9.8.

Thu Nov 02 17:54:41 GMT 2006  Olly Betts <olly@survex.com>

	* tcl8/run-tcl-test: Fix to work when /bin/sh is dash.
	* tcl8/util.i: Add handling for QueryParser std::string exceptions.
	  Fix handling of unknown errors.
	* tcl8/smoketest.tcl: Add test.

Thu Nov 02 13:43:31 GMT 2006  Olly Betts <olly@survex.com>

	* csharp/SmokeTest.cs: Test QueryParser parse error.  Fix warning
	  about unused variable in OP_ELITE_SET check.

Tue Oct 31 02:01:43 GMT 2006  Olly Betts <olly@survex.com>

	* configure.ac: Sanity check PHP_EXTENSION_DIR and PHP_INC.

Tue Oct 31 01:45:45 GMT 2006  Olly Betts <olly@survex.com>

	* configure.ac: Now tested on MacOS X 10.2, so update comment.

Sat Oct 28 08:40:46 BST 2006  Richard Boulton <richard@lemurconsulting.com>

	* python/smoketest.py: Add test to check QueryParser error
	  handling.

Sat Oct 28 03:40:39 BST 2006  Olly Betts <olly@survex.com>

	* xapian.i: QueryParser::parse_query() throws const char *, not
	  std::string.  Make these exceptions look as if they are of
	  type QueryParserError so this works the same way as 1.0 will.
	  Also, return as SWIG_RuntimeError rather than SWIG_UnknownError - in
	  particular so PHP4 turns this exception into a trappable warning
	  rather than a hard error.
	* php/smoketest4.php,php/smoketest5.php: Add tests for the above.
	  Also check the exception message given by the DocNotFoundError
	  testcase.

Fri Oct 27 11:28:48 BST 2006  Richard Boulton <richard@lemurconsulting.com>

	* xapian.i: Catch exceptions of type "std:string", since the query
	  parser currently throws these.  This should probably be fixed in
	  the query parser for release 1.0, but this fix prevents crashes
	  due to these exceptions in a backwards compatible manner.

Sun Oct 22 02:41:09 BST 2006  Olly Betts <olly@survex.com>

	* configure.ac: Fix check for jni.h in /usr/lib/jvm/java-gcj/include
	  to actually work rather than using the cached failure of the first
	  jni.h check.

Sun Oct 22 02:29:09 BST 2006  Olly Betts <olly@survex.com>

	* java/SmokeTest.java: Fix check for value of Query.OP_ELITE_SET.
	* java/SmokeTest.java: Avoid gcj "set but not used" warning.

Sat Oct 21 20:34:30 BST 2006  Olly Betts <olly@survex.com>

	* xapian.i: Wrap the "prog" form of Remote::open() (which is
	  suitable for general purpose use as of 0.9.7) and the
	  Remote::open_writable() methods (new in 0.9.7).

Mon Oct 16 11:16:46 BST 2006  Olly Betts <olly@survex.com>

	* python/Makefile.am: Fix Python VPATH build to work again.

Mon Oct 16 01:39:37 BST 2006  Olly Betts <olly@survex.com>

	* configure.ac: Note that SWIG is only useful for Xapian developers.

Mon Oct 16 01:31:30 BST 2006  Olly Betts <olly@survex.com>

	* configure.ac: If we failed to find any languages to build for, give
	  a more helpful message.

Sun Oct 15 17:55:21 BST 2006  Olly Betts <olly@survex.com>

	* python/Makefile.am: Fix to work again in VPATH SVN checkout builds.

Sun Oct 15 01:41:44 BST 2006  Olly Betts <olly@survex.com>

	* README,configure.ac,python/Makefile.am: Drop support for Python 2.1.

Wed Oct 11 00:17:49 BST 2006  Olly Betts <olly@survex.com>

	* NEWS: Remove empty "Portability:" subheading.

Tue Oct 10 22:08:21 BST 2006  Olly Betts <olly@survex.com>

	* csharp/Makefile.am,csharp/util.i,python/util.i,ruby/util.i,xapian.i:
	  SWIG_DIRECTOR_TYPEMAPS isn't a reliable thing to test it appears, so
	  define XAPIAN_SWIG_DIRECTORS ourselves for languages where SWIG
	  supports directors and we are able to make use of them.

Tue Oct 10 17:15:43 BST 2006  Olly Betts <olly@survex.com>

	* NEWS,configure.ac: Updated for 0.9.7.

Tue Oct 10 17:04:40 BST 2006  Olly Betts <olly@survex.com>

	* csharp/Makefile.am,guile/Makefile.am,tcl8/Makefile.am: In
	  maintainer-mode, "make clean" should remove the SWIG generated files
	  which would otherwise only be removed on "make maintainer-clean".

Tue Oct 10 16:22:28 BST 2006  Olly Betts <olly@survex.com>

	* csharp/docs/bindings.html: Document MatchDecider subclassing.

Tue Oct 10 16:05:02 BST 2006  Olly Betts <olly@survex.com>

	* python/docs/bindings.html: Call the example MatchDecider subclass
	  "mymatchdecider" not "mymatcher".

Tue Oct 10 16:04:40 BST 2006  Olly Betts <olly@survex.com>

	* ruby/docs/bindings.html: Document MatchDecider subclassing.

Tue Oct 10 15:58:32 BST 2006  Olly Betts <olly@survex.com>

	* TODO: Update.

Tue Oct 10 15:55:36 BST 2006  Olly Betts <olly@survex.com>

	* xapian.i: Only wrap MatchDecider where directors are supported.

Tue Oct 10 13:16:08 BST 2006  Olly Betts <olly@survex.com>

	* csharp/Makefile.am,csharp/SmokeTest.cs,xapian.i: Add test of
	  MatchDecider subclassing in C#.

Tue Oct 10 11:39:46 BST 2006  Olly Betts <olly@survex.com>

	* ruby/util.i: Allow bool to be returned by ruby subclasses of
	  MatchDecider.
	* ruby/smoketest.rb: Add test of MatchDecider subclassing.

Mon Oct 09 15:14:27 BST 2006  Olly Betts <olly@survex.com>

	* python/util.i,xapian.i: Enable directors everywhere that SWIG
	  supports them.

Sat Oct 07 10:45:07 BST 2006  Olly Betts <olly@survex.com>

	* php/smoketest.php,php/smoketest4.php,php/smoketest5.php: Factor out
	  PHP version specific code into the smoketestN.php files, since we
	  get parse errors from PHP4 otherwise.

Fri Oct 06 21:40:09 BST 2006  Olly Betts <olly@survex.com>

	* php/: Rely on xapian.php to load the extension module for us.
	  PHP4 bindings now generate proxy classes.  Rewrite smoketest to
	  handle either PHP4 or PHP5 proxy classes.  Fix smoketest error
	  messages to use PHP style code.

Wed Oct 04 17:47:32 BST 2006  Olly Betts <olly@survex.com>

	* configure.ac,python/Makefile.am: Use -fno-strict-aliasing when
	  compiling all SWIG bindings, not just python.

Mon Oct 02 04:45:43 BST 2006  Olly Betts <olly@survex.com>

	* configure.ac: Only enable visibility annotations with GCC 4.0 or
	  later.

Sun Oct 01 13:40:49 BST 2006  Olly Betts <olly@survex.com>

	* ruby/docs/examples/simplesearch.rb: "First ten" is inaccurate since
	  we may have less than 10 matches.  Say "1-<N>" instead.
	* ruby/docs/examples/simplematchdecider.rb: Need to initialise
	  super-class, and fix the value test in MyMatchDecider.

Sun Oct 01 06:31:37 BST 2006  Olly Betts <olly@survex.com>

	* xapian.i: Use SWIGPHP instead of SWIGPHP4 since we want those
	  parts for both PHP4 and PHP5 (SWIG's semantics have changed).

Sun Oct 01 06:17:14 BST 2006  Olly Betts <olly@survex.com>

	* ruby/docs/examples/simplesearch.rb: Lowercase terms before stemming.
	  Tweak output a bit.
	* ruby/docs/examples/simplematchdecider.rb: Implemented, but the
	  bindings don't currently enable directors for Ruby.

Sun Oct 01 06:14:52 BST 2006  Olly Betts <olly@survex.com>

	* csharp/Makefile.am: SWIG C# now supports directors, so we get a
	  xapian_wrap.h file generated too which we need to ship.  Also
	  remove the "nodist_" prefix from "XapianSharp_la_SOURCES" since
	  we do want to distribute xapian_wrap.cc (and already mark it
	  for explicit distribution elsewhere!)

Sat Sep 30 19:49:18 BST 2006  Olly Betts <olly@survex.com>

	* python/docs/examples/simplematchdecider.py: Call the MyMatchDecider
	  instance "mdecider" rather than "matcher", to avoid confusing the
	  reader.

Sat Sep 30 03:30:33 BST 2006  Olly Betts <olly@survex.com>

	* ruby/Makefile.am: Oops, xapian.rb isn't a generated file.  Undo
	  last change, use the "dist_" prefix and let "make clean" remove
	  the BUILT_SOURCES if we're in MAINTAINER_MODE.

Sat Sep 30 03:28:19 BST 2006  Olly Betts <olly@survex.com>

	* ruby/Makefile.am: Add dependencies and clean rules for xapian.rb.

Sat Sep 30 03:22:10 BST 2006  Olly Betts <olly@survex.com>

	* configure.ac: Look for ruby interpreter as "ruby1.8" since it's
	  called that (with no "ruby" alias) on Ubuntu dapper at least.

Sat Sep 30 03:03:30 BST 2006  Olly Betts <olly@survex.com>

	* python/docs/examples/simplematchdecider.py: Fix typo in comment.

Sat Sep 30 03:01:22 BST 2006  Olly Betts <olly@survex.com>

	* python/Makefile.am: Prefer $(PYTHON_MODERN_OR_OLDE) to
	  @PYTHON_MODERN_OR_OLDE@.  No need to list xapian_wrap.h in
	  _xapian_la_SOURCES.

Sat Sep 30 03:00:01 BST 2006  Olly Betts <olly@survex.com>

	* php/Makefile.am: When running smoketest.php, pass the "-q" option,
	  which suppresses HTTP header output for PHP < 4.3 and is ignored for
	  compatibility by more recent versions of PHP.

Sat Sep 30 02:57:24 BST 2006  Olly Betts <olly@survex.com>

	* configure.ac,php/Makefile.am: Build PHP bindings for both PHP4 and
	  PHP5 (using SWIG's new support for generating OO PHP5 wrappers).

Sat Sep 30 02:41:23 BST 2006  Olly Betts <olly@survex.com>

	* python/smoketest.py: Added missing "sys.exit(1)" in
	  TermIter.skip_to() test.  Run exception handling tests and test for
	  OP_ELITE_SET value whatever the python version is.  Add test that
	  MatchDecider can be subclassed successfully.

Fri Sep 29 10:06:37 BST 2006  Olly Betts <olly@survex.com>

	* configure.ac: Fix typo - PHP_tried should be PHP_found.  This might
	  have caused the PHP interpreter not to be found in some cases when
	  it was actually available, but it's only use to run the smoketest
	  not for building the bindings.

Fri Sep 29 07:02:10 BST 2006  Olly Betts <olly@survex.com>

	* tcl8/smoketest.tcl: Add comment about Tcl storing zero bytes as
	  \xc0\x80.

Thu Sep 28 15:05:07 BST 2006  Olly Betts <olly@survex.com>

	* python/extra.i,python/smoketest.py: Wrap TermIterator::skip_to().

Thu Sep 28 12:09:52 BST 2006  Olly Betts <olly@survex.com>

	* csharp/SmokeTest.cs: Fix check that OP_ELITE_SET works to actually
	  work, and also not give compiler warnings.
	* csharp/Makefile.am: Latest swig generates a "xapian_wrap.h" file, so
	  ship that.  Also don't mark xapian_wrap.cc as "nodist" in one place
	  since we want to distribute it (and mark it so elsewhere).

Thu Sep 28 11:54:46 BST 2006  Olly Betts <olly@survex.com>

	* java/SmokeTest.java,python/smoketest.py,ruby/smoketest.rb: Check
	  that OP_ELITE_SET has the correct numerical value.

Thu Sep 28 09:47:01 BST 2006  Olly Betts <olly@survex.com>

	* java/native/Makefile.am: Actually use JAVA_CPPFLAGS.

Thu Sep 28 09:42:21 BST 2006  Olly Betts <olly@survex.com>

	* xapian.i: Explicitly set OP_ELITE_SET to 10, since some languages
	  (e.g. Csharp) use the value from here rather than from the xapian
	  headers.
	* csharp/SmokeTest.cs: Check that OP_ELITE_SET works (until now it had
	  the wrong value in C# so caused an exception).
	* php/smoketest.php: Check that OP_ELITE_SET has the correct numerical
	  value.

Mon Sep 11 06:51:25 BST 2006  Olly Betts <olly@survex.com>

	* configure.ac: Fix broken sed command in previous checkin.

Fri Sep 08 03:27:36 BST 2006  Olly Betts <olly@survex.com>

	* configure.ac,tcl8/Makefile.am: For Tcl, remove any _svn6789 suffix
	  from the version number.

Tue Sep 05 21:14:33 BST 2006  Olly Betts <olly@survex.com>

	* configure.ac: Need to AC_SUBST(PYTHON_CXXFLAGS) so that we really
	  add "-fno-strict-aliasing" when compiling the python bindings with
	  g++.

Thu Aug 31 20:27:42 BST 2006  Olly Betts <olly@survex.com>

	* tcl8/Makefile.am,tcl8/run-tcl-test: Fix to work in VPATH build.

Thu Aug 24 18:31:42 BST 2006  Olly Betts <olly@survex.com>

	* tcl8/smoketest.tcl: Add check that xapian::Query_OP_ELITE_SET has
	  the right value.

Thu Aug 24 18:03:47 BST 2006  Olly Betts <olly@survex.com>

	* tcl8/: Rework how the smoketest gets run to eliminate special code
	  for using uninstalled bindings from smoketest.tcl itself.  This
	  allows the smoketest to be run using install bindings, and also
	  make the smoketest a better example program.

Fri Jun 09 04:10:18 BST 2006  Olly Betts <olly@survex.com>

	* configure.ac: We need to look for jni.h in
	  /usr/lib/jvm/java-gcj/include on some Debian and Ubuntu boxes at
	  least.

Fri Jun 09 00:23:46 BST 2006  Olly Betts <olly@survex.com>

	* xapian.i: Add actual begin_transaction prototype.

Mon May 29 11:19:32 BST 2006  Olly Betts <olly@survex.com>

	* php/Makefile.am: Distribute smoketest4.php and smoketest5.php.

Thu May 25 08:09:15 BST 2006  Olly Betts <olly@survex.com>

	* php/smoketest5.php: Fix syntax of catch.

Sat May 20 19:27:27 BST 2006  Olly Betts <olly@survex.com>

	* TODO: Add 2 entries for smoketest.rb.

Sat May 20 18:09:32 BST 2006  Olly Betts <olly@survex.com>

	* php/: Now that we're throwing PHP exceptions with PHP5 we need
	  separate versions of the exception handling test for PHP4 and
	  PHP5.  Fixed bug#76.

Sat May 20 16:56:51 BST 2006  Olly Betts <olly@survex.com>

	* csharp/SmokeTest.cs: Added exception handling test.

Sat May 20 16:36:30 BST 2006  Olly Betts <olly@survex.com>

	* tcl8/docs/examples/simpleindex.tcl,
	  tcl8/docs/examples/simplesearch.tcl: Print $errorCode in
	  the exception handler.

Sat May 20 16:30:48 BST 2006  Olly Betts <olly@survex.com>

	* tcl8/docs/bindings.html,tcl8/smoketest.tcl,tcl8/util.i,xapian.i:
	  Implement saner exception handling for Tcl and document it.

Sat May 20 14:28:39 BST 2006  Olly Betts <olly@survex.com>

	* tcl8/smoketest.tcl: Send error messages to stderr.
	* tcl8/smoketest.tcl: Add test of exception handling.

Sat May 20 09:24:46 BST 2006  Olly Betts <olly@survex.com>

	* python/smoketest.py: Add test of exception handling.

Sat May 20 06:18:43 BST 2006  Olly Betts <olly@survex.com>

	* Makefile.am,configure.ac: Specify required automake version in
	  the call to AM_INIT_AUTOMAKE in configure.ac.

Fri May 19 05:35:01 BST 2006  Olly Betts <olly@survex.com>

	* php/smoketest.php: Work out the name of the module we need to load.
	  Check the return value of dl().

Thu May 18 19:18:00 BST 2006  Olly Betts <olly@survex.com>

	* java/native/Query.cc: Correct two misuses of delete to delete[].
	  Fixes bug#78.

Thu May 18 18:27:16 BST 2006  Olly Betts <olly@survex.com>

	* python/Makefile.am: xapian.pyc can't be generated until _xapian.la
	  has been built, so add an explicit dependency so that this works
	  reliably in parallel builds.  Fixes bug#77.

Wed May 17 05:35:59 BST 2006  Olly Betts <olly@survex.com>

	* configure.ac: If we're building with GCC 3.4 or higher, pass
	  -fvisibility=hidden when compiling SWIG generated code which makes
	  the compiled modules a few percent smaller and perhaps a little
	  faster.

Mon May 15 23:34:55 BST 2006  Olly Betts <olly@survex.com>

	* configure.ac: Fixed check for PYTHON_PATHSEP to use $PYTHON rather
	  than python, and also report the check and its result to the user.

Mon May 15 05:03:19 BST 2006  Olly Betts <olly@survex.com>

	* NEWS: Fix the recent headings which said "Xapian-core" to say
	  "Xapian-bindings".

Mon May 15 02:54:25 BST 2006  Olly Betts <olly@survex.com>

	* NEWS,configure.ac: Version 0.9.6.

Sun May 14 04:15:07 BST 2006  Olly Betts <olly@survex.com>

	* csharp/Makefile.am: Fix compiling SmokeTest.cs when srcdir !=
	  builddir.

Sun May 14 03:26:11 BST 2006  Olly Betts <olly@survex.com>

	* README: Note that Python bindings have been built with MSVC.

Sun May 14 02:52:40 BST 2006  Olly Betts <olly@survex.com>

	* csharp/SmokeTest.cs: Add URL for Portable.NET bug which means that
	  "using Xapian;" is required.

Sun May 14 01:25:07 BST 2006  Olly Betts <olly@survex.com>

	* csharp/SmokeTest.cs: The Portable.NET compiler seems to need "using
	  Xapian;" to be able to see static member functions such as
	  "Xapian.Version.Major()".

Sun May 14 01:20:55 BST 2006  Olly Betts <olly@survex.com>

	* configure.ac,csharp/AssemblyInfo.cs.in: Set the version correctly
	  when building a snapshot from SVN, store the key in the key
	  container so we reuse it for later builds, and set informational
	  attributes.

Sat May 13 23:40:07 BST 2006  Olly Betts <olly@survex.com>

	* configure.ac: Passing /out: when compile a CSharp .exe as the
	  Portable.NET compiler defaults to a.out.  If we're using ilgac
	  and sn isn't found, set SN=/bin/true since we don't need the
	  strongname.
	* configure.ac: Look for mcs as gmcs too (since it's sometimes
	  installed as that.)
	* README,TODO: We now support building with Portable.NET.

Sat May 13 23:32:04 BST 2006  Olly Betts <olly@survex.com>

	* TODO: Update ruby todo list.

Sat May 13 23:20:01 BST 2006  Olly Betts <olly@survex.com>

	* csharp/Makefile.am: When building SmokeTest.exe, pass
	  -out:SmokeTest.exe because the Portable.NET compiler defaults to
	  naming the output a.out.

Sat May 13 21:14:24 BST 2006  Olly Betts <olly@survex.com>

	* csharp/Makefile.am: Fix to work when srcdir != builddir.

Sat May 13 06:05:37 BST 2006  Olly Betts <olly@survex.com>

	* ruby/util.i: Rename set_XXX functions which take more than one
	  parameter to XXX! rather than XXX=.  set_query is almost always
	  called with a single argument, so make than form XXX= and the
	  two argument form XXX!.

Sat May 13 05:52:03 BST 2006  Olly Betts <olly@survex.com>

	* xapian.i: Adding "throw()" to version functions doesn't actually
	  seem to suppress %exception, so explicitly specify no-op %exception
	  for them.

Sat May 13 02:00:27 BST 2006  Olly Betts <olly@survex.com>

	* TODO,csharp/Makefile.am,csharp/SmokeTest.cs,
	  csharp/docs/bindings.html,csharp/util.i: Wrap the version functions
	  as more sensible names and document them (and continue to provide
	  the older undocumented names for now just in case anyone was using
	  them.)
	* csharp/Makefile.am: For consistency with other bindings, and
	  to reduce the number of files called XapianSharp.*, rename
	  XapianSharp.cc to xapian_wrap.cc.

Sat May 13 00:56:44 BST 2006  Olly Betts <olly@survex.com>

	* csharp/docs/bindings.html: Note that the passing of strings from C#
	  into Xapian and back isn't currently zero byte safe.  If you try to
	  handle string containing zero bytes, you'll find they get truncated
	  at the zero byte.

Sat May 13 00:55:55 BST 2006  Olly Betts <olly@survex.com>

	* TODO: Update.

Fri May 12 03:57:16 BST 2006  Olly Betts <olly@survex.com>

	* csharp/SmokeTest.cs,php/util.i,python/smoketest.py,ruby/util.i,
	  tcl8/smoketest.tcl,xapian.i: Updated to reflect the
	  Xapian::xapian_version_string -> Xapian::version_string change
	  in xapian-core.

Fri May 12 03:55:56 BST 2006  Olly Betts <olly@survex.com>

	* python/docs/examples/simpleexpand.py: Don't define
	  MAX_PROB_TERM_LENGTH as it isn't used.

Fri May 12 03:46:45 BST 2006  Olly Betts <olly@survex.com>

	* php/smoketest.php: Whitespace tweak.

Fri May 12 03:46:06 BST 2006  Olly Betts <olly@survex.com>

	* php/docs/examples/simplesearch.php: MAX_PROB_TERM_LENGTH isn't used
	  here so remove it.

Fri May 12 03:39:31 BST 2006  Olly Betts <olly@survex.com>

	* php/Makefile.am: Reinstate -noproxy which I accidentally removed on
	  2006-05-07.

Fri May 12 00:32:41 BST 2006  Olly Betts <olly@survex.com>

	* configure.ac: Add partial support for the Portable.NET C# compiler.
	  Currently the lack of strong naming support is a problem because
	  our build system assumes we have it...

Fri May 12 00:31:51 BST 2006  Olly Betts <olly@survex.com>

	* xapian.i: Wrap optional length parameter to Enquire::set_query().

Fri May 12 00:30:51 BST 2006  Olly Betts <olly@survex.com>

	* ruby/util.i: Rename set_sort_by_relevance to sort_by_relevance!
	  instead of sort_by_relevance= (as it doesn't take any parameters).

Tue May 09 03:39:03 BST 2006  Olly Betts <olly@survex.com>

	* csharp/SmokeTest.cs: Add test of version functions.

Tue May 09 03:21:44 BST 2006  Olly Betts <olly@survex.com>

	* php/smoketest.php: Added simple test that zero-bytes are handled
	  when passing strings to and from Xapian.

Tue May 09 03:12:03 BST 2006  Olly Betts <olly@survex.com>

	* python/smoketest.py: Added simple test that zero-bytes are handled
	  when passing strings to and from Xapian.

Tue May 09 00:50:00 BST 2006  Olly Betts <olly@survex.com>

	* tcl8/smoketest.tcl: Add test for version reporting functions; if a
	  test fails, say which one to aid debugging.

Mon May 08 21:57:49 BST 2006  Olly Betts <olly@survex.com>

	* tcl8/smoketest.tcl: Added simple test that zero-bytes are handled
	  when passing strings to and from Xapian.

Sun May 07 22:03:01 BST 2006  Olly Betts <olly@survex.com>

	* java/Makefile.am,java/run-java-test: Another fix "make check" when
	  srcdir != builddir.
	* HACKING: Add estimation of approximate effort required to implement
	  bindings for another language.
	* NEWS: Updated ready for next release.

Sun May 07 15:01:24 BST 2006  Olly Betts <olly@survex.com>

	* java/Makefile.am: Need to make sure "built" subdirectory exists or
	  building from clean fails.
	* java/Makefile.am: Fix "make check" to work when srcdir != builddir.

Sun May 07 03:48:30 BST 2006  Olly Betts <olly@survex.com>

	* ruby/smoketest.rb: Use hit instead of get_hit.
	* ruby/util.i: Don't provide the typemap for get_matching_terms since
	  there's a hand-coded version in xapian.rb.

Sun May 07 01:19:38 BST 2006  Olly Betts <olly@survex.com>

	* ruby/Makefile.am: Fix "make check" to work when srcdir != builddir.

Sun May 07 01:16:25 BST 2006  Olly Betts <olly@survex.com>

	* php/Makefile.am: Using "php -c myphp.ini" still loads the system
	  php.ini (at least for PHP 4.3.10), so use "php -n" and then set the
	  options we specifically want using "-d".  Also, fix the smoketest
	  invocation to work better when srcdir != builddir.

Sat May 07 01:13:58 BST 2006  Olly Betts <olly@survex.com>

	* configure.ac,csharp/Makefile.am: Not all machines are set up to run
	  compiled C# programs when invoked directly, so get configure to
	  probe if we can, or if using mono works.  If not, just skip the
	  tests.

Sat May 06 18:34:41 BST 2006  Olly Betts <olly@survex.com>

	* xapian.i: Uncomment commented-out parameter names and fix duplicate
	  parameter names (for the benefit of bindings which use the parameter
	  names, like the OO PHP5 patch for SWIG I'm working on...)

Fri May 05 02:36:41 BST 2006  Olly Betts <olly@survex.com>

	* ruby/Makefile.am: Actually ship xapian.rb!

Fri May 05 00:49:22 BST 2006  Paul Legato

	* ruby/util.i: Remove code left over from before we created xapian.rb.

Thu May 04 18:30:26 BST 2006  Olly Betts <olly@survex.com>

	* configure.ac: Remove guile/Makefile from AC_CONFIG_FILES.

Tue May 02 03:00:15 BST 2006  Olly Betts <olly@survex.com>

	* python/docs/examples/simplematchdecider.py: Rename confusingly-named
	  "mymatcher" to "mymatchdecider".  Add description of what this
	  example does.

Sun Apr 30 01:27:06 BST 2006  Olly Betts <olly@survex.com>

	* configure.ac: The "#" in "C#" seems to sometimes confuse autoconf so
	  always say "CSharp" instead.  Add some missing "checking ..."
	  messages so the user has more idea what is going on.  Look for PHP
	  interpreter first in prefix given by "php-config --prefix".  Look
	  for CSharp compiler as "csc" (if "mcs" isn't found) but check we
	  don't find the unrelated Chicken csc program.

Sat Apr 29 22:16:51 BST 2006  Olly Betts <olly@survex.com>

	* INSTALL,configure.ac: Remove mentions of guile from
	  "./configure --help" and installation instructions.
	* Makefile.am: Don't include guile subdirectory in the tarball.
	* INSTALL: Mention --with-ruby.

Sat Apr 29 21:46:36 BST 2006  Olly Betts <olly@survex.com>

	* HACKING,Makefile.am,README,TODO,configure.ac,ruby/Makefile.am,
	  ruby/docs/Makefile.am,ruby/docs/bindings.html,ruby/docs/examples/,
	  ruby/smoketest.rb,ruby/util.i,ruby/xapian.rb,xapian.i: Added Ruby
	  bindings from Paul Legato.

Sat Apr 29 13:57:49 BST 2006  Olly Betts <olly@survex.com>

	* php/docs/bindings.html,python/docs/bindings.html,
	  tcl8/docs/bindings.html,xapian.i: Rename get_document_id to
	  get_docid for consistency.  Keep get_document_id as an alias
	  for now for backward compatibility.

Sat Apr 29 02:48:54 BST 2006  Olly Betts <olly@survex.com>

	* xapian.i: Fixed ESet::empty() to return bool instead of
	  Xapian::termcount (this was probably a largely harmless error).

Fri Apr 28 17:52:31 BST 2006  Olly Betts <olly@survex.com>

	* csharp/util.i,xapian.i: Move the C# specific %rename list to
	  csharp/util.i.

Fri Apr 28 17:38:12 BST 2006  Olly Betts <olly@survex.com>

	* xapian.i: PHP 4.1.2 doesn't define PHP_MAJOR_VERSION so rejig code
	  to handle this.

Fri Apr 28 17:24:32 BST 2006  Olly Betts <olly@survex.com>

	* INSTALL: To install without root access, you need to specify
	  --prefix to configure so that the docs and examples can be
	  installed somewhere.

Fri Apr 28 16:43:53 BST 2006  Olly Betts <olly@survex.com>

	* php/util.i,python/util.i,tcl8/util.i,xapian.i: Add
	  XAPIAN_TERMITERATOR_PAIR_OUTPUT_TYPEMAP and
	  XAPIAN_MIXED_VECTOR_QUERY_INPUT_TYPEMAP which util.i can #define to
	  specify which optional typemaps it provides so we don't need to
	  encode this information in xapian.i.

Fri Apr 28 14:32:22 BST 2006  Olly Betts <olly@survex.com>

	* xapian.i: Fix SWIG_RuntimeError to be handled as an exception in
	  PHP5.

Fri Apr 28 14:26:20 BST 2006  Olly Betts <olly@survex.com>

	* xapian.i: Mark the calls which return version strings as "throw()"
	  so that SWIG knows it can omit exception handling wrappers.

Fri Apr 28 14:11:32 BST 2006  Olly Betts <olly@survex.com>

	* java/Makefile.am,java/run-java-test: Simplify (and improve
	  portability of) run-java-test by using "libtool --mode=execute"'s
	  -dlopen option.

Sun Apr 16 03:48:08 BST 2006  Olly Betts <olly@survex.com>

	* php/smoketest.php: Translated tests of the version number functions
	  from smoketest.py.  Failing tests now print a diagnostic before
	  dying (again like smoketest.py).

Thu Apr 13 19:50:16 BST 2006  Olly Betts <olly@survex.com>

	* INSTALL: Add section describing how to install without root access.

Wed Apr 12 00:38:39 BST 2006  Olly Betts <olly@survex.com>

	* configure.ac: Fix warning flags passed for Intel C++ compiler.

Tue Apr 11 22:43:59 BST 2006  Olly Betts <olly@survex.com>

	* xapian.i: Removed superfluous "const" from return type "docid"
	  which is just a typedef for an unsigned integer type.

Sun Apr 09 16:47:15 BST 2006  Olly Betts <olly@survex.com>

	* python/Makefile.am: Install xapian.py and xapian.pyc as _DATA not
	  _SCRIPTS because we don't want to make them executable (they don't
	  have a #! line).

Sat Apr 08 20:09:39 BST 2006  Olly Betts <olly@survex.com>

	* NEWS,configure.ac: Updated for 0.9.5.

Sat Apr 08 20:08:07 BST 2006  Olly Betts <olly@survex.com>

	* configure.ac: Disable "--with-guile" option.

Fri Apr 07 22:54:54 BST 2006  Olly Betts <olly@survex.com>

	* configure.ac: Special case setting of compiler warnings to account
	  for Intel's C++ compiler (which configure detects as GCC.

Fri Apr 07 17:33:39 BST 2006  Olly Betts <olly@survex.com>

	* Makefile.am: Distribute HACKING.

Fri Apr 07 17:31:40 BST 2006  Olly Betts <olly@survex.com>

	* HACKING,README: Split off HACKING to contain information which is
	  only relevant to those wishing to modify the bindings.

Fri Apr 07 16:49:37 BST 2006  Olly Betts <olly@survex.com>

	* java/run-java-test: Fix to work on platforms where LD_LIBRARY_PATH
	  has a different name.

Thu Apr 06 23:33:55 BST 2006  Olly Betts <olly@survex.com>

	* php/docs/examples/simpleindex.php: Flushing after every call to
	  WritableDatabase_add_document isn't required and will kill
	  performance, so stop doing it.

Wed Apr 05 03:42:58 BST 2006  Olly Betts <olly@survex.com>

	* php/util.i: Add custom typemap for SWIGTYPE& to avoid SEGV when
	  "Null" is passed where C++ wants an object passed by reference.
	  Fixes bug#74.

Wed Apr 05 03:06:07 BST 2006  Olly Betts <olly@survex.com>

	* php/docs/examples/simpleindex.php: Lowercase terms before stemming.
	  Fixes bug#73.

Wed Apr 05 00:48:00 BST 2006  Olly Betts <olly@survex.com>

	* configure.ac: Require SWIG 1.3.29.

Tue Apr 04 22:05:37 BST 2006  Olly Betts <olly@survex.com>

	* php/smoketest.php: Added regression test to make sure that overload
	  resolution involving boolean types works.

Tue Apr 04 16:41:44 BST 2006  Olly Betts <olly@survex.com>

	* xapian.i: Wrap Enquire::set_sort_by_relevance_then_value().

Sun Apr 02 03:11:38 BST 2006  Olly Betts <olly@survex.com>

	* python/Makefile.am: Pass suitable SWIG optimisation options for
	  olde bindings.
	* python/Makefile.am,xapian.i: Exclude pythonic iterator code from
	  olde bindings.

Sat Apr 01 16:34:32 BST 2006  Olly Betts <olly@survex.com>

	* python/docs/bindings.html,python/smoketest.py: Pythonic iterators
	  require Python 2.2 or newer.

Thu Mar 30 15:32:44 BST 2006  Olly Betts <olly@survex.com>

	* python/docs/bindings.html: Wrap unwrapped paragraphs.  Use " to
	  quote attribute values for consistency.

Thu Mar 30 15:26:21 BST 2006  James Aylett <james@tartarus.org>

	* python/docs/bindings.html: Document the Pythonic iterators.

Thu Mar 30 15:23:16 BST 2006  Olly Betts <olly@survex.com>

	* python/extra.i: Database's termlist iterator now supports positions.

Tue Mar 28 21:58:21 BST 2006  Olly Betts <olly@survex.com>

	* xapian-bindings.spec.in: Use "%{_libdir}" instead of "/usr/lib" for
	  Python bindings.  Add package for C# bindings.

Thu Mar 16 08:15:43 GMT 2006  Olly Betts <olly@survex.com>

	* php/util.i: Fix handling of bool parameters when resolving
	  overloaded methods and/or default arguments.  This fixes
	  Enquire_sort_by_value() to work when the second argument
	  is specified.

Thu Mar 16 02:48:16 GMT 2006  Olly Betts <olly@survex.com>

	* python/extra.i: Fix TermIter not to try to read termfreqs or
	  positions when they aren't meaningful for the current TermIter.
	* python/smoketest.py: Add feature tests for the various pythonic
	  iterator wrappers; catch Exception objects and print them.

Wed Mar 15 02:21:53 GMT 2006  Olly Betts <olly@survex.com>

	* python/smoketest.py: If a check fails, write a diagnostic message to
	  stderr so we know which check it was!

Wed Mar 15 01:41:40 GMT 2006  Olly Betts <olly@survex.com>

	* python/smoketest.py: Add feature test for MSetIter.

Thu Mar 09 20:11:32 GMT 2006  Olly Betts <olly@survex.com>

	* java/SmokeTest.java,java/native/Query.cc,
	  java/native/org_xapian_XapianJNI.h,java/org/xapian/Query.java,
	  java/org/xapian/XapianJNI.java: Add a new Query constructor
	  wrapper which take an OP_xxx and an array of Query objects.
	* java/org/xapian/Makefile.am,java/org/xapian/errors/Makefile.am:
	  Compiling a .java file to a .class file now deletes the .jar file
	  to ensure it gets updated.

Thu Mar 09 20:08:17 GMT 2006  Olly Betts <olly@survex.com>

	* java/README: Note that some platforms need "-pthread" or similar
	  flags.

Thu Mar 09 17:50:51 GMT 2006  Olly Betts <olly@survex.com>

	* csharp/SmokeTest.cs,xapian.i: Rename Database::GetDoccount() to
	  Database::GetDocCount() for consistency.

Thu Mar 09 14:57:20 GMT 2006  Olly Betts <olly@survex.com>

	* java/Makefile.am: Use JAVA_PATHSEP when specifying the classpath for
	  compiling .java files to .class files.

Thu Mar 09 06:12:44 GMT 2006  Olly Betts <olly@survex.com>

	* java/README,java/native/Makefile.am,java/run-java-test: Causing the
	  "all" target to run the "install" target seems to be very
	  problematic, so change "make check" to use the uninstalled JNI glue
	  library, and update the instructions to say that "make install" is
	  now required.

Thu Mar 09 05:16:19 GMT 2006  Olly Betts <olly@survex.com>

	* java/native/XapianObjectHolder.h,java/native/xapian_jni.h: Rework
	  how we include headers to get hash_map to avoid compiler warnings
	  since it's usually not in the std namespace nowadays.

Wed Mar 08 23:39:34 GMT 2006  Olly Betts <olly@survex.com>

	* configure.ac: Fix poor English in comment.

Wed Mar 08 22:49:57 GMT 2006  Olly Betts <olly@survex.com>

	* java/SmokeTest.java: Write a helpful diagnostic to stderr if a check
	  fails so we have some idea what went wrong!

Tue Mar 07 04:30:45 GMT 2006  Olly Betts <olly@survex.com>

	* python/Makefile.am: Use the fairly new "swig -O" option for the
	  "modern" python bindings as it generates a smaller glue library
	  and runs faster.

Fri Mar 03 00:51:08 GMT 2006  Olly Betts <olly@survex.com>

	* configure.ac: Report which languages we're building bindings for
	  just before configure finishes.

Thu Mar 02 04:26:14 GMT 2006  Olly Betts <olly@survex.com>

	* configure.ac: Add a better check for Python's distutils.sysconfig
	  not being available (the previous check didn't actually work), and
	  mention in the warning/error that we give that the solution is
	  probably to install a python-dev or python-devel package.

Thu Mar 02 02:45:00 GMT 2006  Olly Betts <olly@survex.com>

	* php/Makefile.am,php/php.ini: php -n avoids reading any php.ini, but
	  the compiled in default may be to enable the dubiously named
	  "safe_mode" which prevents dl() being used so "make check" fails.
	  So instead provide a very simple php.ini which turns off safe_mode
	  and makes sure enable_dl is on.

Thu Feb 23 16:15:41 GMT 2006  Olly Betts <olly@survex.com>

	* xapian.i: Make the stub definitions for disabled backends static.

Tue Feb 21 23:23:59 GMT 2006  Olly Betts <olly@survex.com>

	* configure.ac: Catch the case where the user has python installed
	  but not the module "distutils.sysconfig".

Tue Feb 21 23:02:18 GMT 2006  Olly Betts <olly@survex.com>

	* python/Makefile.am: Fix so "make check" works in VPATH builds.

Tue Feb 21 21:15:10 GMT 2006  Olly Betts <olly@survex.com>

	* java/native/,xapian.i: Override deprecation warnings for Xapian
	  methods/functions/etc.

Tue Feb 21 12:12:48 GMT 2006  Olly Betts <olly@survex.com>

	* configure.ac: Don't quote $PHP in AC_PATH_PROGS to avoid
	  "checking for ... no" message.

Tue Feb 21 00:19:57 GMT 2006  Olly Betts <olly@survex.com>

	* NEWS,configure.ac: Updated for 0.9.4.

Sun Feb 19 23:21:29 GMT 2006  Olly Betts <olly@survex.com>

	* COPYING: Updated FSF address.

Sun Feb 19 01:10:14 GMT 2006  Olly Betts <olly@survex.com>

	* xapian.i: Wrap Stopper::get_description().
	* xapian.i: Wrap xapian_version_string() and related functions.
	* python/smoketest.py: Test wrapping of xapian_version_string()
	  and related functions.

Sat Feb 18 15:35:06 GMT 2006  Olly Betts <olly@survex.com>

	* configure.ac: Actually, the windows special case code for PHP
	  should *NOT* be active for cygwin too!

Sat Feb 18 15:34:10 GMT 2006  Olly Betts <olly@survex.com>

	* php/util.i: Fix so that generated code compiles with ZTS-enabled
	  PHP (which is the default on Windows).

Fri Feb 17 14:10:08 GMT 2006  Olly Betts <olly@survex.com>

	* configure.ac,csharp/Makefile.am,guile/Makefile.am,
	  java/native/Makefile.am,php/Makefile.am,python/Makefile.am,
	  tcl8/Makefile.am: If we're overriding MACOSX_DEPLOYMENT_TARGET
	  then override it for commands run from "make" too.
	* configure.ac: The windows special case code for PHP should be
	  active for cygwin too.

Thu Feb 16 00:11:00 GMT 2006  Olly Betts <olly@survex.com>

	* NEWS,configure.ac: Updated for 0.9.3.
	* php/Makefile.am: Missing change for trying to enable PHP bindings
	  to build out of the box on cygwin.

Wed Feb 15 23:18:22 GMT 2006  Olly Betts <olly@survex.com>

	* configure.ac: Add missing ";;" on the last alternative in some
	  case statements.
	* configure.ac: Try to enable PHP bindings to build out of the
	  box on cygwin (needs testing).

Wed Feb 15 21:02:42 GMT 2006  Olly Betts <olly@survex.com>

	* java/README: Updated the java TODO list.

Tue Feb 14 17:13:36 GMT 2006  Olly Betts <olly@survex.com>

	* configure.ac,csharp/Makefile.am,guile/Makefile.am,
	  java/native/Makefile.am,php/Makefile.am,python/Makefile.am,
	  tcl8/Makefile.am: Only pass -no-undefined on platforms where it
	  is required in order to link a shared library at all (it causes
	  problems on MacOS X in some cases).

Tue Feb 14 14:45:34 GMT 2006  Olly Betts <olly@survex.com>

	* python/smoketest.py: Remove stray print statement left over from
	  debugging.

Tue Feb 14 14:37:15 GMT 2006  Olly Betts <olly@survex.com>

	* xapian.i: zend_throw_exception takes a non-const char * as the
	  message to throw.  Presumably it doesn't modify it, but there's
	  no documentation so it's hard to be sure.  Just cast away the const
	  for now.

Tue Feb 14 14:22:35 GMT 2006  Olly Betts <olly@survex.com>

	* configure.ac: Change calls to AC_PATH_PROG(FOO, foo, ...)
	  to AC_PATH_PROGS(FOO, [$FOO foo], ...) so that the user
	  can do "./configure FOO=myfoo".  By itself, AC_PATH_PROG
	  ignore an explicitly specified FOO unless it has an absolute
	  path.

Tue Feb 14 11:31:36 GMT 2006  Olly Betts <olly@survex.com>

	* xapian-bindings.spec.in: Various updates, mostly from a patch by
	  Fabrice Colin:
	  + Automatically detect the python version.
	  + Automatically detect the PHP extension directory.
	  + Relax Tcl requirement to >= 8.1, since that's what we actually
	    require.
	  + Add support for "--without php" and --without tcl8" options to
	    rpmbuild.
	  + Rename "php4" references to "php".

Tue Feb 14 09:21:52 GMT 2006  Olly Betts <olly@survex.com>

	* php/util.i: In SWIG 1.3.28, the PHP typecheck for numbers includes
	  IS_STRING so force std::string to have a higher priority so that
	  number/string overloads can be resolved as string.  Fixes bug#68.

Sun Feb 12 18:31:26 GMT 2006  Olly Betts <olly@survex.com>

	* java/SmokeTest.java: Expanded smoketest to cover more features.

Sun Feb 12 16:01:29 GMT 2006  Olly Betts <olly@survex.com>

	* java/README: Note that the bindings work with the Eclipse javac
	  and GIJ 4.0.1.

Sun Feb 12 13:30:15 GMT 2006  Olly Betts <olly@survex.com>

	* guile/util.i: Replace with a rewrite which doesn't cause SWIG
	  warnings and is zero-byte safe.  The guile bindings are still
	  a long way from actually working though.

Sun Feb 12 12:31:21 GMT 2006  Olly Betts <olly@survex.com>

	* README: SWIG 1.3.28 now released so change "will add" to "added".

Sun Feb 12 07:30:50 GMT 2006  Olly Betts <olly@survex.com>

	* java/org/xapian/Query.java: OP_* code 9 no longer exists, so add
	  it to those rejected by the validity check.

Sun Feb 12 07:28:11 GMT 2006  Olly Betts <olly@survex.com>

	* java/native/Query.cc: Fixed memory leak in
	  Query-from-array-of-strings constructor.

Sun Feb 12 07:22:39 GMT 2006  Olly Betts <olly@survex.com>

	* java/README: Add note about how wrapped methods are named.

Sun Feb 12 07:13:36 GMT 2006  Olly Betts <olly@survex.com>

	* java/native/org_xapian_XapianJNI.cc,java/native/utils.cc,
	  java/native/xapian_jni.h: Eliminate the "_errormap" hashmap -
	  we don't need to use RTTI here, since Xapian::Error subclasses
	  can tell you their typename directly (using get_type()).

Sat Feb 11 13:10:04 GMT 2006  Olly Betts <olly@survex.com>

	* java/org/xapian/Query.java: Comment out no longer used nativeStuff
	  and nativeOperator.

Fri Feb 10 18:20:36 GMT 2006  Olly Betts <olly@survex.com>

	* java/native/xapian_jni.h: Fix 2 typos in comments.

Fri Feb 10 10:17:12 GMT 2006  Olly Betts <olly@survex.com>

	* TODO: Update: SwigValueWrapper is no longer used for std::pair;
	  CamelCase is now used for C#.
	* Makefile.am: Ship TODO.
	* README: Add reference to TODO.

Fri Feb 10 08:15:54 GMT 2006  Olly Betts <olly@survex.com>

	* java/native/Enquire.cc,java/native/org_xapian_XapianJNI.h,
	  java/org/xapian/XapianJNI.java: Fix updated wrapper for
	  Enquire::set_query.
	* java/native/Enquire.cc: Clearer code in wrapper for
	  Enquire::get_mset.
	* java/org/xapian/Query.java: Commented out unused
	  'import java.io.StringReader;'.

Fri Feb 10 08:10:51 GMT 2006  Olly Betts <olly@survex.com>

	* csharp/SmokeTest.cs: Corrected TermlistCount -> TermListCount, etc.

Fri Feb 10 08:10:12 GMT 2006  Olly Betts <olly@survex.com>

	* xapian.i: Fix compilation issues with recent changes.

Fri Feb 10 08:06:26 GMT 2006  Olly Betts <olly@survex.com>

	* csharp/Makefile.am: SWIG CVS HEAD now generates the same .cs
	  filenames for templates as 1.3.27 did, so remove workaround
	  for handling both cases.

Fri Feb 10 06:51:03 GMT 2006  Olly Betts <olly@survex.com>

	* csharp/docs/: svn:ignore Makefile and Makefile.in.

Fri Feb 10 06:49:07 GMT 2006  Olly Betts <olly@survex.com>

	* configure.ac: Require SWIG 1.3.28 (for automatic renaming to
	  CamelCase for C#).

Fri Feb 10 06:47:21 GMT 2006  Olly Betts <olly@survex.com>

	* xapian.i: For C#, get_mset -> GetMSet; get_eset -> GetESet.
	* csharp/SmokeTest.cs,csharp/docs/examples/SimpleIndex.cs,
	  csharp/docs/examples/SimpleSearch.cs,csharp/util.i: Update
	  for CamelCase changes.

Fri Feb 10 06:33:10 GMT 2006  Olly Betts <olly@survex.com>

	* xapian.i,csharp/docs/bindings.html: Rename method names to
	  CamelCase for C#.

Thu Feb 09 20:41:28 GMT 2006  Olly Betts <olly@survex.com>

	* xapian.i: Tidy up new exception handling code.
	* xapian.i: Add "%template() std::pair<Xapian::TermIterator,
	  Xapian::TermIterator>;" which stops SWIG from using SwigValueWrapper
	  on that type.

Thu Feb 09 20:18:02 GMT 2006  Olly Betts <olly@survex.com>

	* .: svn:ignore xapian-version.h.

Wed Feb 08 15:24:23 GMT 2006  Olly Betts <olly@survex.com>

	* xapian.i: Fix typo in exception throwing code for PHP5.

Fri Feb 03 03:15:02 GMT 2006  Olly Betts <olly@survex.com>

	* Makefile.am,configure.ac,php/util.i,xapian-version.h.in: Put our
	  PACKAGE_VERSION into xapian-version.h so we can #include that from
	  php/util.i without clashing with PACKAGE_VERSION, etc defined by
	  php_config.h.

Thu Jan 12 19:51:52 GMT 2006  Olly Betts <olly@survex.com>

	* TODO: Updated.

Thu Jan 12 17:23:23 GMT 2006  Olly Betts <olly@survex.com>

	* INSTALL: Note that compile time (and probably memory usage) are much
	  reduced in 0.9.3.

Thu Jan 12 17:18:10 GMT 2006  Olly Betts <olly@survex.com>

	* xapian.i: Pull out much of the common exception handling code into
	  a helper function, drastically reducing the size of the compiled
	  code for other languages like I recently did for tcl.

Thu Jan 12 15:28:16 GMT 2006  Olly Betts <olly@survex.com>

	* python/Makefile.am: "import _xapian;" before we "import xapian;" to
	  avoid creating a broken xapian.pyc is the shared library can't be
	  loaded for some reason.

Fri Jan 06 00:30:50 GMT 2006  Olly Betts <olly@survex.com>

	* php/util.i: Fix so that PACKAGE_VERSION is defined when compiling
	  the SWIG generated C++ source code.

Thu Jan 05 18:29:20 GMT 2006  Olly Betts <olly@survex.com>

	* xapian.i: SWIG/Tcl ignores the SWIG_XXXError code passed to
	  SWIG_exception so special-case Tcl's %exception block to only
	  look for the Xapian::Error baseclass.  This cuts the compile
	  time by about a factor of 3 and halves the size of the stripped
	  library!

Wed Jan 04 20:21:39 GMT 2006  Olly Betts <olly@survex.com>

	* xapian.i: Include default constructors for all classes so that SWIG
	  knows it doesn't have to use SwigValueWrapper for them.

Tue Jan 03 01:56:32 GMT 2006  Olly Betts <olly@survex.com>

	* README: Note that bindings for additional languages need a
	  smoketest, documentation, and examples.

Tue Jan 03 01:48:29 GMT 2006  Olly Betts <olly@survex.com>

	* TODO: Updated.

Tue Jan 03 01:45:11 GMT 2006  Olly Betts <olly@survex.com>

	* php/docs/bindings.html,php/smoketest.php,xapian.i: Translate Xapian
	  exceptions to PHP exceptions for PHP5.  For PHP4, handle
	  DocNotFoundError and FeatureUnavailableError by issuing a warning
	  and making the method return "Null".

Tue Jan 03 01:41:11 GMT 2006  Olly Betts <olly@survex.com>

	* php/docs/examples/simplesearch.php: Use newly wrapped Query from
	  list constructor.

Tue Jan 03 01:40:24 GMT 2006  Olly Betts <olly@survex.com>

	* tcl8/docs/examples/simpleindex.tcl: Fix typo in comment.
	* tcl8/docs/examples/simplesearch.tcl: Fix to lowercase and stem query
	  terms.

Mon Jan 02 23:40:04 GMT 2006  Olly Betts <olly@survex.com>

	* tcl8/docs/examples/simpleindex.tcl,
	  tcl8/docs/examples/simplesearch.tcl: Need explicit "xapian::" on
	  constants.
	* tcl8/docs/examples/simplesearch.tcl: Use the new Query from list
	  constructor.
	* tcl8/docs/examples/simpleindex.tcl: Tweak regex to not tokenise
	  "foo--bar" as "foo-" and "bar".
	* tcl8/smoketest.tcl: Removed commented out unused line.

Mon Jan 02 23:25:48 GMT 2006  Olly Betts <olly@survex.com>

	* tcl8/docs/bindings.html,tcl8/smoketest.tcl,tcl8/util.i,xapian.i:
	  Implement custom typemaps for Tcl, so that you can now construct
	  a Query from a list of Query objects and/or strings, and
	  Enquire::get_matching_terms is now wrapped.

Mon Jan 02 18:59:21 GMT 2006  Olly Betts <olly@survex.com>

	* configure.ac,php/docs/Makefile.am,php/docs/examples/Makefile.am,
	  python/docs/Makefile.am,python/docs/examples/Makefile.am,
	  tcl8/docs/Makefile.am,tcl8/docs/examples/Makefile.am: Eliminate
	  separate Makefile in each examples subdirectory, which makes the
	  build system simpler, smaller, and a little faster.

Mon Jan 02 18:57:47 GMT 2006  Olly Betts <olly@survex.com>

	* README: Note that Python 2.0 and Tcl 8.0 wouldn't be too hard to
	  support in case anyone is sufficiently motivated.

Mon Jan 02 18:47:03 GMT 2006  Olly Betts <olly@survex.com>

	* csharp/docs/Makefile.am: Fix path for SimpleIndex.cs; add
	  SimpleSearch.cs.

Mon Jan 02 18:12:59 GMT 2006  Olly Betts <olly@survex.com>

	* README: C# bindings are now usable.

Mon Jan 02 07:06:58 GMT 2006  Olly Betts <olly@survex.com>

	* TODO,csharp/TODO: Move C# TODO to top level, update C# entries, and
	  add entry for tcl.

Mon Jan 02 07:05:05 GMT 2006  Olly Betts <olly@survex.com>

	* csharp/docs/Makefile.am,csharp/docs/bindings.html,
	  csharp/docs/examples/: Add C# examples.
	* csharp/docs/bindings.html: Document the slightly odd names that
	  constants are currently wrapped as.

Mon Jan 02 06:49:48 GMT 2006  Olly Betts <olly@survex.com>

	* csharp/util.i: Fixed to work!

Mon Jan 02 02:48:35 GMT 2006  Olly Betts <olly@survex.com>

	* csharp/Makefile.am: Don't use $(ASSEMBLY).cc for the generated C++
	  source.  It doesn't work everywhere, so it's confusing to use it
	  in just some places.
	* csharp/util.i: Implement operator== and operator!= for the iterator
	  classes so that comparisons with the end iterator work as expected.
	* csharp/SmokeTest.cs: Add test for this.
	* csharp/docs/bindings.html: Document.

Sat Dec 31 14:15:41 GMT 2005  Olly Betts <olly@survex.com>

	* csharp/Makefile.am: Removed another reference to
	  SWIGTYPE_p_std__list_Tstd__string_t.

Sat Dec 31 13:25:31 GMT 2005  Olly Betts <olly@survex.com>

	* csharp/Makefile.am: SWIGTYPE_p_std__list_Tstd__string_t.cs is no
	  longer generated.

Sat Dec 31 06:43:37 GMT 2005  Olly Betts <olly@survex.com>

	* configure.ac: Remove php/util.i from AC_CONFIG_FILES.

Sat Dec 31 06:42:41 GMT 2005  Olly Betts <olly@survex.com>

	* python/smoketest.py: Add more tests.

Sat Dec 31 06:41:21 GMT 2005  Olly Betts <olly@survex.com>

	* php/smoketest.php: Add more tests.

Sat Dec 31 06:40:24 GMT 2005  Olly Betts <olly@survex.com>

	* php/docs/bindings.html: Update documentation to include new
	  features.

Sat Dec 31 06:39:17 GMT 2005  Olly Betts <olly@survex.com>

	* php/Makefile.am: Clean up now php/util.i is no longer a generated
	  file.

Sat Dec 31 06:29:24 GMT 2005  Olly Betts <olly@survex.com>

	* php/util.i,php/util.i.in: Generating php/util.i from configure
	  is unnecessary and risks lost changes if you fail to notice
	  and edit the wrong file, so stop doing it.  Redo Xapian section in
	  phpinfo() to look more like most other modules; New PHP typemaps:
	  you can now construct a Query object from an array of strings or
	  Query objects (or a mixture).
	* php/util.i,python/util.i,xapian.i: Change the %extend method
	  Enquire::get_matching_terms() to generate the PHP/Python list
	  directly from the TermIterator rather than constructing a
	  temporary C++ std::list.
	* python/util.i: Check for errors in more places.

Sat Dec 31 06:17:56 GMT 2005  Olly Betts <olly@survex.com>

	* tcl8/docs/bindings.html: We've not implemented the typemaps
	  which allow Enquire::get_matching_terms() to work yet, so
	  comment out that section of the documentation.

Sat Dec 31 06:15:55 GMT 2005  Olly Betts <olly@survex.com>

	* csharp/TODO,csharp/docs/bindings.html: Note that we need to write
	  the custom typemaps for Enquire::get_matching_terms() and the
	  Query list constructors.

Mon Dec 26 18:14:37 GMT 2005  Olly Betts <olly@survex.com>

	* README: Added note about supported platforms.

Sat Dec 24 15:10:53 GMT 2005  Olly Betts <olly@survex.com>

	* configure.ac: Added csharp/docs/Makefile to AC_CONFIG_FILES.

Sat Dec 24 14:27:56 GMT 2005  Olly Betts <olly@survex.com>

	* php/util.i.in: Remove language name from %typemap as it's deprecated
	  by SWIG and not needed since we only include the appropriate util.i
	  for the language we're building bindings for.

Sat Dec 24 13:13:26 GMT 2005  Olly Betts <olly@survex.com>

	* csharp/Makefile.am,csharp/extra.i,guile/Makefile.am,guile/extra.i,
	  php/Makefile.am,php/extra.i,python/util.i,tcl8/Makefile.am,
	  tcl8/extra.i,xapian.i: Eliminate all the empty extra.i files.
	  Python's isn't empty, but we can just include that from Python's
	  util.i.

Sat Dec 24 13:08:16 GMT 2005  Olly Betts <olly@survex.com>

	* csharp/util.i,xapian.i: Make ++ and -- work on iterators.

Sat Dec 24 12:21:59 GMT 2005  Olly Betts <olly@survex.com>

	* csharp/Makefile.am,csharp/TODO,csharp/docs/Makefile.am,
	  csharp/docs/bindings.html: Added documentation for C# bindings.

Thu Dec 22 23:31:40 GMT 2005  Olly Betts <olly@survex.com>

	* python/util.i: Comment out unused "get_py_int".  Use
	  PyString_AsStringAndSize() to get string and size in one.

Wed Dec 21 09:27:19 GMT 2005  Olly Betts <olly@survex.com>

	* csharp/Makefile.am: Fix SWIG invocation rule to cope with either
	  SWIG 1.3.27 or SWIG CVS HEAD (which uses a slightly different file
	  naming convention for templates).

Wed Dec 21 09:04:54 GMT 2005  Olly Betts <olly@survex.com>

	* python/util.i: Remove the language name from the %typemap arguments
	  - it's superfluous (since we only include this file for python) and
	  seems to be deprecated in SWIG.

Tue Dec 20 20:40:57 GMT 2005  Olly Betts <olly@survex.com>

	* python/util.i: Test return value of SWIG_ConvertPtr < 0 for
	  consistency with usage elsewhere.

Tue Dec 20 16:51:49 GMT 2005  Olly Betts <olly@survex.com>

	* csharp/SmokeTest.cs,csharp/TODO: SWIG now supports optional
	  parameters in C# so no need to specify them.  Also the
	  get_description() problem I noticed seems to have been
	  fixed by a newer version of SWIG.

Tue Dec 20 15:50:41 GMT 2005  Olly Betts <olly@survex.com>

	* xapian.i: Added a missing ";" and two missing "static" from the
	  previous change.

Tue Dec 20 13:05:07 GMT 2005  Olly Betts <olly@survex.com>

	* csharp/: svn:ignore SmokeTest.exe, and adjust other ignores to be
	  more specific.
	* csharp/Makefile.am,csharp/SmokeTest.cs,csharp/TODO,xapian.i:
	  SmokeTest now passes and reports exceptions verbosely.
	  Xapian::InMemory::open() is wrapped as Xapian.InMemory.open(), and
	  similarly for other database factory functions.
	* xapian.i: Removed workaround for SWIG 1.3.22's missing std_XXX.i
	  typemap files for C#.  Added workaround for SWIG 1.3.27's missing
	  SWIG_exception() for C#.  Stop renaming methods for PHP as it now
	  support overloading.  Add dtors for MSetIterator and ESetIterator
	  as the classes do have them (they just do nothing) and SWIG will
	  try to wrap the default ones anyway (and get it slightly wrong).

Tue Dec 20 09:48:56 GMT 2005  Olly Betts <olly@survex.com>

	* csharp/Makefile.am: Heed compatibility warnings and use different
	  forms for command-line switches to the C# compiler (presumably for
	  compatibility with Microsoft's compiler, though the warnings don't
	  actually say that explicitly).

Mon Dec 19 12:51:19 GMT 2005  Olly Betts <olly@survex.com>

	* tcl8/util.i: Remove typemaps for handling std::string since SWIG
	  supplies those now.

Mon Dec 19 11:45:39 GMT 2005  Olly Betts <olly@survex.com>

	* php/docs/bindings.html,php/docs/examples/simpleindex.php: You aren't
	  meant to call delete_CLASS() directly from PHP (and in fact it's
	  usually not wrapped now).

Mon Dec 19 11:37:16 GMT 2005  Olly Betts <olly@survex.com>

	* php/smoketest.php: Add feature tests for new Query wrapping stuff.

Mon Dec 19 11:34:44 GMT 2005  Olly Betts <olly@survex.com>

	* python/util.i: Convert C++ strings to python ones in a zero-byte
	  clean way.

Mon Dec 19 11:01:31 GMT 2005  Olly Betts <olly@survex.com>

	* configure.ac,python/Makefile.am: If using GCC, compile the python
	  bindings with -fno-strict-aliasing (python itself is compiled with
	  this option to avoid problems and it appears we ought to use it too
	  to avoid the same problems).

Mon Dec 12 11:15:34 GMT 2005  Olly Betts <olly@survex.com>

	* php/util.i.in: Use std::string::data() instead of c_str() as it may
	  be more efficient for some implementations.

Mon Dec 12 04:26:24 GMT 2005  Olly Betts <olly@survex.com>

	* configure.ac: Fix java separator configure test to actually work.

Mon Dec 12 02:54:10 GMT 2005  Olly Betts <olly@survex.com>

	* configure.ac,java/Makefile.am: Compile a small java program and
	  run it to find what java wants as path separator in -classpath.

Mon Dec 12 02:11:44 GMT 2005  Olly Betts <olly@survex.com>

	* java/Makefile.am,java/run-java-test: Use $(PATH_SEPARATOR) to
	  separate entries in the java -classpath command line option so
	  that it'll work on platforms where $(PATH_SEPARATOR) isn't ":".

Sun Dec 11 07:58:51 GMT 2005  Olly Betts <olly@survex.com>

	* python/util.i,xapian.i: Support a mixture of xapian.Query objects
	  and strings in the python xapian.Query(OP, SEQUENCE [, PARAM])
	  ctor.
	* python/smoketest.py: Add feature test.
	* python/docs/bindings.html: Update documentation to mention recent
	  fixes/improvements.

Sun Dec 11 07:31:21 GMT 2005  Olly Betts <olly@survex.com>

	* python/util.i,xapian.i: Fix wrapper for Xapian::Query ctor taking
	  operator and list of strings, plus optional parameter to work again.
	  Add a new wrapper which is similar but takes a list of xapian.query
	  objects instead of strings.
	* python/smoketest.py: Add regression test and feature test for
	  the above changes.

Thu Dec 08 03:39:25 GMT 2005  Olly Betts <olly@survex.com>

	* python/extra.i,python/util.i: Tweak layout for better readability;
	  Update FSF address.
	* python/extra.i: Add vim modeline.

Thu Dec 08 02:05:13 GMT 2005  Olly Betts <olly@survex.com>

	* php/docs/examples/simpleindex.php,
	  php/docs/examples/simplesearch.php: Add a more useful error message
	  if a database can't be opened; Fix inconsistent whitespace; Update
	  FSF address.

Thu Dec 08 01:58:04 GMT 2005  Olly Betts <olly@survex.com>

	* INSTALL: Improved phrasing.
	* NEWS: Added draft entry for next release.

Wed Dec 07 02:46:53 GMT 2005  Olly Betts <olly@survex.com>

	* php/docs/bindings.html: Fix typo.

Wed Dec 07 02:42:51 GMT 2005  Olly Betts <olly@survex.com>

	* php/docs/bindings.html: Fix typo; note that SWIG doesn't currently
	  support proxy classes in PHP5.

Wed Nov 30 00:22:33 GMT 2005  Olly Betts <olly@survex.com>

	* java/README,java/native/Enquire.cc,java/org/xapian/Enquire.java:
	  Wrap optional second parameter (query length) to
	  Enquire::set_query().

Tue Nov 29 04:31:44 GMT 2005  Olly Betts <olly@survex.com>

	* README: Improved.

Tue Nov 29 04:11:18 GMT 2005  Olly Betts <olly@survex.com>

	* configure.ac,php/Makefile.am: Bump required SWIG version to 1.3.26
	  and drop the special requirement for 1.3.22 for PHP (hurrah!)

Tue Nov 29 03:46:40 GMT 2005  Olly Betts <olly@survex.com>

	* php/Makefile.am,php/php.ini: Instead of "$(PHP) -c $(srcdir)" and
	  having an empty php.ini in srcdir (which we were failing to
	  distribute anyway), use "$(PHP) -n" which tells PHP not to use any
	  php.ini file.

Tue Nov 29 00:48:06 GMT 2005  Olly Betts <olly@survex.com>

	* README: Updated list of languages SWIG supports.

Sun Oct 02 14:19:20 BST 2005  Olly Betts <olly@survex.com>

	* Makefile.am: Fixed "php4" -> "php" in DIST_SUBDIRS.

Sun Oct 02 00:15:06 BST 2005  Olly Betts <olly@survex.com>

	* INSTALL,configure.ac: Add -lstdc++ to XAPIAN_LIBS if we're using
	  GCC.  OpenBSD needs it to be explicitly specified and libtool
	  handles this if it would have been implicitly linked with anyway.
	* INSTALL: Improved and expanded the text in a few places.

Sat Oct 01 14:04:51 BST 2005  Olly Betts <olly@survex.com>

	* README,configure.ac,php/,php4/: Fabrice Colin reports that the PHP4
	  bindings also work with PHP5 so extend configure test to look for
	  PHP5 too, rename "php4" directory to "php", and change other
	  references to PHP4 too.

Mon Sep 26 22:39:01 BST 2005  Olly Betts <olly@survex.com>

	* INSTALL,configure.ac: On darwin, ensure MACOSX_DEPLOYMENT_TARGET is
	  set to at least 10.3.  This is required to link the bindings, and
	  it doesn't seem to be possible to link them on 10.1 or 10.2 anyway.
	* INSTALL: Update to reflect --with and --without option changes.
	* INSTALL: Added notes about OpenBSD issues and issues with compiling
	  the bindings requiring a lot of memory.

Mon Sep 19 13:19:59 BST 2005  Olly Betts <olly@survex.com>

	* configure.ac: Change how which bindings to build are selected.  If
	  no --with* arguments are passed, then we default to building
	  bindings we detect the required tools for.  But instead of requiring
	  users to deselect bindings they don't want, they now select bindings
	  they do want.  So "./configure --with-python" will only build the
	  python bindings (and will fail if the required tools aren't
	  installed).

Sun Sep 18 23:58:08 BST 2005  Olly Betts <olly@survex.com>

	* configure.ac,csharp/Makefile.am,guile/Makefile.am,
	  java/native/Makefile.am,php4/Makefile.am,python/Makefile.am,
	  tcl8/Makefile.am: Rework how XAPIAN_CXXFLAGS is passed through
	  so that the user can override CXXFLAGS like so: make CXXFLAGS=-g

Fri Jul 15 11:12:13 BST 2005  Olly Betts <olly@survex.com>

	* configure.ac: Updated for 0.9.2.

Fri Jul 15 10:21:17 BST 2005  Olly Betts <olly@survex.com>

	* xapian.i: Added semicolon missing from recent change.

Fri Jul 15 02:15:10 BST 2005  Olly Betts <olly@survex.com>

	* NEWS: Updated for 0.9.2.

Fri Jul 15 02:10:07 BST 2005  Olly Betts <olly@survex.com>

	* xapian.i: Added wrappers for new optional flags argument to
	  QueryParser::parse_query().

Fri Jun 24 12:00:19 BST 2005  Olly Betts <olly@survex.com>

	* java/README: Add success report for Sun java 1.4.1_01a.

Fri Jun 24 11:13:03 BST 2005  Olly Betts <olly@survex.com>

	* java/Makefile.am: Actually distribute SmokeTest.java.

Fri Jun 17 03:18:19 BST 2005  Olly Betts <olly@survex.com>

	* configure.ac: csharp build uses a tool from GNU Mono called "mcs"
	  but some UNIX variants ship with a tool called "mcs" which does
	  something else.  For now, simply check the "mcs --version" is
	  understood.

Thu Jun 16 19:12:41 BST 2005  Olly Betts <olly@survex.com>

	* python/util.i: When converting a python list to vector<string> we
	  know the number of elements so reserve that number in the vector.

Thu Jun 16 19:02:03 BST 2005  Olly Betts <olly@survex.com>

	* python/util.i: Remove bogus ";" after closing "}" of "namespace {}".

Mon Jun 06 18:50:54 BST 2005  Olly Betts <olly@survex.com>

	* NEWS: Updated for 0.9.1.

Mon Jun 06 18:48:42 BST 2005  Olly Betts <olly@survex.com>

	* tcl8/docs/bindings.html: Added information from Michael Schlenker
	  about how to delete a database object such that the destructor
	  gets called.

Mon Jun 06 17:58:16 BST 2005  Olly Betts <olly@survex.com>

	* configure.ac,NEWS: Updated for 0.9.1.

Fri May 13 00:34:22 BST 2005  Olly Betts <olly@survex.com>

	* NEWS: Updated with Java information for 0.9.0.

Fri May 13 00:29:31 BST 2005  Olly Betts <olly@survex.com>

	* java/native/Query.cc,java/native/org_xapian_XapianJNI.h,
	  java/org/xapian/Query.java,java/org/xapian/XapianJNI.java,
	  java/README: Wrap optional parameters of Query(term) ctor.

Fri May 13 00:26:24 BST 2005  Olly Betts <olly@survex.com>

	* NEWS,configure.ac: Updated for 0.9.0.

Wed May 11 02:15:23 BST 2005  Olly Betts <olly@survex.com>

	* java/native/Query.cc,java/native/MSet.cc,
	  java/native/org_xapian_XapianJNI.h,java/org/xapian/Query.java,
	  java/org/xapian/MSet.java,java/org/xapian/XapianJNI.java: Updates to
	  enable compilation with 0.9.0.
	* java/Makefile.am: Add .java.class: rule so SmokeTest can be built.
	* java/README: List API additions still to be wrapped.

Tue May 10 21:01:57 BST 2005  Olly Betts <olly@survex.com>

	* python/extra.i: Should be ValueIter not ValueIterator, and fixed up
	  a few typos in the code.

Tue May 10 01:24:59 BST 2005  Olly Betts <olly@survex.com>

	* configure.ac,python/Makefile.am: Quote another setting of
	  PYTHONPATH; Don't set PYTHON_LIBS on cygwin; fix undoubled []
	  in setting of PYTHON_LIBS.

Mon May 09 20:37:42 BST 2005  Olly Betts <olly@survex.com>

	* NEWS: Updated again.

Mon May 09 18:47:46 BST 2005  Olly Betts <olly@survex.com>

	* configure.ac,python/Makefile.am: Changes to help building the python
	  bindings under mingw.

Mon May 09 15:22:30 BST 2005  Olly Betts <olly@survex.com>

	* python/Makefile.am: Add "" around PYTHONPATH setting in
	  TESTS_ENVIRONMENT to protect PYTHON_PATHSEP from the shell
	  (PYTHON_PATHSEP is ';' under Windows).
	* python/Makefile.am: Explicitly pass -outdir to SWIG because Windows
	  versions of SWIG only consider '\' as a directory separator when
	  extracting the directory from the argument to -o.

Mon May 09 11:02:08 BST 2005  Olly Betts <olly@survex.com>

	* configure.ac: If python is found, also check that Python.h exists
	  (it may not be if the python-dev package (or similar) isn't
	  installed).

Mon May 09 11:00:08 BST 2005  Olly Betts <olly@survex.com>

	* python/extra.i: Removed python iter wrappers for removed methods
	  QueryParser::termlist_begin() and termlist_end().

Mon May 09 10:54:47 BST 2005  Olly Betts <olly@survex.com>

	* xapian.i: Removed wrappers for removed methods
	  QueryParser::termlist_begin() and termlist_end().

Fri May 06 23:22:28 BST 2005  Olly Betts <olly@survex.com>

	* NEWS: Updated in preparation for 0.9.0.

Fri May 06 20:39:50 BST 2005  Olly Betts <olly@survex.com>

	* python/Makefile.am: Use correct path separator in PYTHONPATH when
	  generating .pyc file.

Fri May 06 17:57:05 BST 2005  Olly Betts <olly@survex.com>

	* configure.ac,python/Makefile.am: Make configure probe for correct
	  separator to use in PYTHONPATH.

Thu May 05 13:17:36 BST 2005  Olly Betts <olly@survex.com>

	* skiptest: Add skiptest script needed by last-but-one commit.

Thu May 05 12:44:01 BST 2005  Olly Betts <olly@survex.com>

	* xapian.i: Back out PHP4 specific hacks added since 0.8.5 which
	  were only needed for SWIG 1.3.23 and later,

Wed May 04 18:07:49 BST 2005  Olly Betts <olly@survex.com>

	* configure.ac,Makefile.am: Setting PHP4 to "exit 77 #" doesn't
	  actually work right, so use a trivial shell script to skip PHP
	  tests if we can't find the PHP interpreter.

Wed May 04 02:00:31 BST 2005  Olly Betts <olly@survex.com>

	* csharp/Makefile.am,python/Makefile.am,java/native/Makefile.am,
	  guile/Makefile.am,tcl8/Makefile.am,php4/Makefile.am: Pass
	  -no-undefined in *_la_LDFLAGS because libtool requires in on
	  MS Windows.  Also use $(PATH_SEPARATOR) instead of ':' when
	  specifying search paths.

Fri Apr 29 09:57:17 BST 2005  Olly Betts <olly@survex.com>

	* xapian.i: Rename second version of Muscat36::open_da() for guile
	  like we do for PHP4.
	* configure.ac: Disable guile by default, as it needs more work.

Thu Apr 28 21:21:23 BST 2005  Olly Betts <olly@survex.com>

	* xapian.i: If a backend is disabled in the xapian-core we're building
	  against, provide stub definitions of the database factory functions
	  so there isn't a link failure.
	* xapian.i: This means we can now wrap the Muscat36 factory functions.
	* xapian.i: QueryParser::set_stemming_options() has been renamed to
	  set_stemming_strategy().

Fri Apr 22 01:33:41 BST 2005  Olly Betts <olly@survex.com>

	* xapian.i: Updated to reflect 0.9.0 API.

Thu Apr 07 23:49:51 BST 2005  Olly Betts <olly@survex.com>

	* xapian.i: Removed superfluous ';' after 'namespace { ... }'.

Tue Apr 05 15:23:44 BST 2005  Olly Betts <olly@survex.com>

	* configure.ac: Fix version test to allow for any _svn6789 suffix.

Tue Apr 05 00:50:36 BST 2005  Olly Betts <olly@survex.com>

	* csharp/.cvsignore,python/docs/.cvsignore,
	  python/docs/examples/.cvsignore,python/.cvsignore,
	  java/native/.cvsignore,java/org/xapian/errors/.cvsignore,
	  java/org/xapian/.cvsignore,java/org/xapian/examples/.cvsignore,
	  java/org/.cvsignore,java/.cvsignore,debian/.cvsignore,
	  guile/.cvsignore,tcl8/docs/.cvsignore,tcl8/docs/examples/.cvsignore,
	  tcl8/.cvsignore,php4/docs/.cvsignore,php4/docs/examples/.cvsignore,
	  php4/.cvsignore,.cvsignore: Remove .cvsignore files, as they're not
	  used by SVN.

Tue Apr 05 00:34:09 BST 2005  Olly Betts <olly@survex.com>

	* configure.ac,php4/Makefile.am: There are problems with the PHP glue
	  code produced by SWIG 1.3.23 and later - optional arguments aren't
	  optional.  So add back the SWIG_1_3_22 machinery.

Tue Mar 29 15:14:11 BST 2005  Olly Betts <olly@survex.com>

	* csharp/Makefile.am: Updated list of generated .cs files.

Tue Mar 29 14:48:21 BST 2005  Olly Betts <olly@survex.com>

	* xapian.i: Fix C# warnings.

Tue Mar 29 13:57:36 BST 2005  Olly Betts <olly@survex.com>

	* xapian.i: For PHP4, rename default Database ctor to Database_empty
	  instead of suppressing the Database(const string &path) ctor.

Tue Mar 29 13:39:36 BST 2005  Olly Betts <olly@survex.com>

	* configure.ac: Pass -Werror to SWIG.
	* xapian.i: Fix all the SWIG warnings which are now errors.

Tue Mar 29 13:29:47 BST 2005  James Aylett  <james@tartarus.org>

	* don't wrap MSet::max_size() as it's there for STL
	  compatibility rather than useful functionality.

Tue Mar 29 11:55:26 BST 2005  James Aylett  <james@tartarus.org>

	* when running PHP4 tests, use a blank config file so that if
	  the xapian bindings are already installed as an extension and
	  loaded automatically in the default config, they won't be
	  during the test run.

	  The tests use dl(), so will pick up the version we've just
	  built.

Tue Mar 29 10:32:36 BST 2005  Olly Betts <olly@survex.com>

	* configure.ac,php4/Makefile.am: SWIG > 1.3.22 *does* work for PHP -
	  the problem was that I had an older PHP SWIG glue shared library
	  installed and this clashes with new glue libraries (but not older
	  ones).  So strip out the machinery to use a different SWIG version
	  for PHP.
	* configure.ac: Require SWIG >= 1.3.24.

Mon Mar 21 09:37:45 GMT 2005  James Aylett  <james@tartarus.org>

	* xapian.i: updated SWIG-based bindings to latest API

	* python/extra.i: more Python-style iterators

	* tcl8/docs/.cvsignore, tcl8/docs/examples/.cvsignore: ignore
	  autogenerated Makefile.in, Makefile

Mon Mar 21 07:01:14 GMT 2005  Olly Betts <olly@survex.com>

	* configure.ac,php4/Makefile.am: Use SWIG 1.3.22 for PHP bindings
	  as more recent versions don't work.
	* configure.ac: If configure can't find the php interpreter (as php4
	  or php), it probably just means it's not on PATH.  We only need it
	  for running the smoketest, so substitute "exit 77 #" instead which
	  will cause the test to skip (previously we substituted "missing"
	  which causes the test to fail).

Wed Feb 23 04:08:55 GMT 2005  Olly Betts <olly@survex.com>

	* NEWS: Updated for 0.8.5.1.

Wed Feb 23 04:07:48 GMT 2005  Olly Betts <olly@survex.com>

	* README: Refer reader to java/README for java specific information.

Tue Feb 22 16:12:55 GMT 2005  Olly Betts <olly@survex.com>

	* java/Makefile.am,java/README,java/native/Makefile.am,
	  java/org/xapian/Makefile.am,java/org/xapian/errors/Makefile.am:
	  Fixed how the jar file is made, and build it directory to the built
	  subdirectory rather than requiring an "install" step.  Updated the
	  README to add a "how to build" section.  Tweak the java commands in
	  the README for running the examples to work around a bug in Debian
	  gij's java wrapper script.  Added a README section about tested java
	  platforms.  Automatically "install" the JNI glue library in "built"
	  and remove the .la file (which is useless here).

Tue Feb 22 01:38:14 GMT 2005  Olly Betts <olly@survex.com>

	* configure.ac: Set version to 0.8.5.1 and fix version check.

Mon Feb 21 20:17:07 GMT 2005  Olly Betts <olly@survex.com>

	* COPYING: This code is under the GPL (except the Java bindings which
	  are MIT-style, but that's GPL compatible anyway).

Mon Feb 21 20:11:36 GMT 2005  Olly Betts <olly@survex.com>

	* configure.ac: Run tests using the C++ compiler; Allow bindings
	  version to have an extra "patchlevel", yet still match with
	  corresponding xapian-core version (e.g. 0.8.5.1 and 0.8.5);
	  Use "-Wno-unused" when compiling JNI C++ code to ignore harmless
	  warnings in generated code (we were specially passing "-Wunused"
	  which was a thinko I believe!)

Mon Feb 21 20:08:56 GMT 2005  Olly Betts <olly@survex.com>

	* java/Makefile.am,java/org/xapian/examples/Makefile.am: "make clean"
	  should remove the generated class files.

Mon Feb 21 20:06:19 GMT 2005  Olly Betts <olly@survex.com>

	* java/README: Added list of unwrapped methods and classes.

Mon Feb 21 20:03:06 GMT 2005  Olly Betts <olly@survex.com>

	* java/.cvsignore: Add "built" directory.

Mon Feb 21 20:02:17 GMT 2005  Olly Betts <olly@survex.com>

	* java/Makefile.am,java/run-java-test: Run SmokeTest on "make check".

Mon Feb 21 18:42:32 GMT 2005  Olly Betts <olly@survex.com>

	* java/org/xapian/ExpandDecider.java,
	  java/org/xapian/MatchDecider.java: Fix GCJ warning.

Mon Feb 21 18:42:03 GMT 2005  Olly Betts <olly@survex.com>

	* java/org/xapian/errors/Makefile.am: Remove lingering reference to
	  InvalidDataError.java and InvalidDataError.class.

Mon Feb 21 05:16:28 GMT 2005  Olly Betts <olly@survex.com>

	* java/.cvsignore,java/SmokeTest.java,java/native/,java/org/xapian/,
	  java/org/xapian/errors/,java/org/xapian/examples/:
	  Added missing .java sources and removed unused ones; Added java
	  smoketest (not yet run automatically); Added .cvsignore files for
	  generated files; Updated to use new ctors for Database and
	  WritableDatabase which replace Auto::open(); Wrap
	  Database::get_lastdocid(); Wrap ESetIterator::prev() and
	  MSetIterator::prev(); Fixed glitches in automake build system;
	  Prefer Query::empty() to Query::is_empty(); Wrap InMemory::open();
	  Disable Eric's QueryParser - for consistency we should wrap the
	  C++ version by default; Removed forced flush() from
	  WritableDatabase::delete_document() wrapper.
	* java/org/xapian/examples/SimpleSearch.java: tweaked to be more like
	  the C++ version.

Mon Feb 21 05:02:30 GMT 2005  Olly Betts <olly@survex.com>

	* java/README: Need . in -classpath.

Tue Jan 18 02:27:06 GMT 2005  Olly Betts <olly@survex.com>

	* java/org/xapian/Xapian.java: Another missing java source!

Sun Jan 09 13:59:17 GMT 2005  Olly Betts <olly@survex.com>

	* configure.ac: Check for "php" as well as "php4", and fall-back to
	  missing so the error message from "make check" is better.

Thu Dec 23 19:17:39 GMT 2004  Olly Betts <olly@survex.com>

	* configure.ac,NEWS: Version 0.8.5.

Thu Dec 23 19:16:53 GMT 2004  Olly Betts <olly@survex.com>

	* INSTALL,README: Added better installation instructions.

Mon Dec 20 16:29:01 GMT 2004  Olly Betts <olly@survex.com>

	* python/Makefile.am: Simpler .pyc fix.

Fri Dec 10 17:13:52 GMT 2004  Richard Boulton <richard@tartarus.org>

	* python/Makefile.am: Fixed bytecode compilation of xapian.py.
	  xapian.pyc was being generated in the same directory
	  as xapian.py, but Makefile.am was looking in current directory
	  when installing it.  Additionally, VPATH builds were broken.

Wed Dec 08 16:18:39 GMT 2004  Olly Betts <olly@survex.com>

	* NEWS: Fixed typo, bumped date.

Wed Dec 08 02:13:25 GMT 2004  Olly Betts <olly@survex.com>

	* php4/docs/bindings.html,python/docs/bindings.html,
	  tcl8/docs/bindings.html: Reworked text about Xapian::Auto namespace
	  and a few other tweaks.

Tue Dec 07 19:55:48 GMT 2004  Olly Betts <olly@survex.com>

	* xapian.i,php4/docs/examples/simpleindex.php,
	  php4/docs/examples/simplesearch.php,python/docs/examples/,
	  tcl8/docs/bindings.html,tcl8/docs/examples/simpleindex.tcl,
	  tcl8/docs/examples/simplesearch.tcl: Wrap the new constructors
	  for Database and WritableDatabase, use these in the examples,
	  and removed mentions of Auto::open() from the documentation.
	  Don't wrap the WritableDatabase forms of Auto::open() and
	  Quartz::open() in tcl8 since the destructor never gets called.

Tue Dec 07 19:53:48 GMT 2004  Olly Betts <olly@survex.com>

	* README: Updated to list fully supported languages and improved
	  wording.

Thu Dec 02 13:31:40 GMT 2004  Olly Betts <olly@survex.com>

	* xapian.i: Weight::clone is for internal use - don't wrap it.
	* xapian.i: For PHP4, rename the default BM25Weight ctor to
	  BM25Weight_default and the default TradWeight ctor to
	  TradWeight_default.

Thu Dec 02 13:30:55 GMT 2004  Olly Betts <olly@survex.com>

	* python/Makefile.am: test -d before mkdir to avoid worrying looking
	  warning from make.

Thu Dec 02 03:40:16 GMT 2004  Olly Betts <olly@survex.com>

	* NEWS: Updated.

Thu Dec 02 03:37:06 GMT 2004  Olly Betts <olly@survex.com>

	* configure.ac: SWIG 1.3.23 causes warnings (and quite likely problems)
	  with PHP4.  It helps C#, but since that's unfinished, PHP4
	  definitely matters more, so drop back to SWIG 1.3.22.

Thu Dec 02 03:27:37 GMT 2004  Olly Betts <olly@survex.com>

	* configure.ac: Added tcl8/docs/Makefile tcl8/docs/examples/Makefile
	  to AC_CONFIG_FILES.

Thu Dec 02 03:05:11 GMT 2004  Olly Betts <olly@survex.com>

	* NEWS,xapian.i: Removed the director for Xapian::Weight for now,
	  since it was causing swig to generate code which didn't compile.

Thu Dec 02 03:03:39 GMT 2004  Olly Betts <olly@survex.com>

	* python/.cvsignore: Updated.

Thu Dec 02 03:00:56 GMT 2004  Olly Betts <olly@survex.com>

	* python/Makefile.am: Fixed PYTHONPATH for running smoketest.py.

Wed Dec 01 21:32:02 GMT 2004  Olly Betts <olly@survex.com>

	* xapian.i: Prototype Weight::clone() method so that SWIG directors
	  know about it.

Wed Dec 01 16:11:32 GMT 2004  Olly Betts <olly@survex.com>

	* tcl8/Makefile.am,tcl8/docs/Makefile.am,
	  tcl8/docs/examples/Makefile.am: Ship and install docs and examples
	  for tcl8 bindings.

Wed Dec 01 15:41:56 GMT 2004  Olly Betts <olly@survex.com>

	* Makefile.am: Distribute xapian-bindings.spec.in.

Wed Dec 01 15:39:55 GMT 2004  Olly Betts <olly@survex.com>

	* xapian-bindings.spec.in: No longer need "BuildRequires: swig";
	  disable building of csharp bindings; package tcl8 documentation;
	  updated to package the tcl8 bindings at their new location.

Wed Dec 01 05:59:24 GMT 2004  Olly Betts <olly@survex.com>

	* NEWS: It's now tomorrow, so bump the 0.8.4 release date.

Wed Dec 01 05:57:41 GMT 2004  Olly Betts <olly@survex.com>

	* tcl8/docs/examples/simplesearch.tcl: Need Tcl 8.1 or later.

Wed Dec 01 05:54:45 GMT 2004  Olly Betts <olly@survex.com>

	* tcl8/docs/examples/simpleindex.tcl: Tweaked to actually work.

Wed Dec 01 05:18:18 GMT 2004  Olly Betts <olly@survex.com>

	* tcl8/docs/examples/simpleindex.tcl: Simpler, more idiomatic code
	  which doesn't rely on features added since Tcl 8.1.

Tue Nov 30 22:42:14 GMT 2004  Olly Betts <olly@survex.com>

	* NEWS,configure.ac: Updated for 0.8.4 release.

Mon Nov 29 04:17:42 GMT 2004  Olly Betts <olly@survex.com>

	* configure.ac,csharp/Makefile.am,guile/Makefile.am,php4/Makefile.am,
	  python/Makefile.am,tcl8/Makefile.am: Instead of requiring the user
	  to have a really recent SWIG installed, ship the files SWIG
	  generates.  Disable all the SWIG rules unless configure is run
	  with --enable-maintainer-mode to make sure they aren't triggered
	  accidentally by make with dodgy VPATH or anything else.
	* csharp/Makefile.am: Updated the list of generated .cs files to
	  include the subclasses of Weight.

Sun Nov 28 02:51:37 GMT 2004  Olly Betts <olly@survex.com>

	* csharp/TODO: Note that SWIG 1.3.23 apparently implements optional
	  parameters for C#.

Sun Nov 28 01:50:45 GMT 2004  Olly Betts <olly@survex.com>

	* csharp/Makefile.am: Wrapping for Xapian::Weight means we need to add
	  Weight.cs to the list of generated sources.

Sat Nov 27 03:00:24 GMT 2004  Olly Betts <olly@survex.com>

	* xapian.i: Mark Weight as needing a director for Python.

Tue Nov 16 02:59:18 GMT 2004  Olly Betts <olly@survex.com>

	* configure.ac,csharp/Makefile.am,guile/Makefile.am,php4/Makefile.am,
	  python/Makefile.am,tcl8/Makefile.am: Use newly added option
	  `xapian-config --swigflags` which (a) avoids always passing
	  -I/usr/include which could cause problems if we're using a Xapian
	  install not in /usr and there's another one in /usr and (b) avoids
	  problems if `xapian-config --cxxflags` contains flags other than
	  -I<something>.

Sun Nov 14 06:30:47 GMT 2004  Olly Betts <olly@survex.com>

	* xapian.i: Wrapped Xapian::Weight and subclasses (compiles, but
	  otherwise totally untested).  Nothing special is done about
	  directors, so deriving your own Weight subclass in the scripting
	  language probably won't currently work.

Wed Nov 10 03:32:23 GMT 2004  Olly Betts <olly@survex.com>

	* README: Improved a bit.

Wed Nov 10 03:24:08 GMT 2004  Olly Betts <olly@survex.com>

	* xapian.i: %name is deprecated, so use %rename instead.  This also
	  works around a bug currently in SWIG CVS HEAD.

Wed Nov 10 01:47:33 GMT 2004  Olly Betts <olly@survex.com>

	* xapian.i: Second argument to Document::add_posting() isn't optional.

Tue Nov 09 03:06:56 GMT 2004  Olly Betts <olly@survex.com>

	* configure.ac,csharp/Makefile.am,guile/Makefile.am,
	  java/native/Makefile.am,php4/Makefile.am,python/Makefile.am,
	  tcl8/Makefile.am: We now get -AA or -std strict_ansi from
	  xapian-config, so we don't need to probe for them ourselves.

Sat Nov 06 16:19:30 GMT 2004  Olly Betts <olly@survex.com>

	* configure.ac: Check GXX instead of GCC when deciding whether to pass
	  GCC specific warning flags.

Sat Nov 06 13:04:52 GMT 2004  Olly Betts <olly@survex.com>

	* configure.ac: Reinstated the check that the bindings version matches
	  the version of the xapian library.  It was added in 0.8.2, but
	  accidentally removed in 0.8.3.

Sat Nov 06 12:44:40 GMT 2004  Olly Betts <olly@survex.com>

	* configure.ac: Protect tcl header version test by prepending x to
	  both the strings being tested.

Tue Nov 02 05:59:54 GMT 2004  Olly Betts <olly@survex.com>

	* configure.ac: Removed pointless probe for a C compiler.

Tue Nov 02 05:54:45 GMT 2004  Olly Betts <olly@survex.com>

	* configure.ac: Require SWIG 1.3.22 (for guile).

Sat Oct 30 19:51:10 BST 2004  Olly Betts <olly@survex.com>

	* csharp/Makefile.am: Contents of xxx_SOURCES must be literal.

Thu Oct 28 04:45:15 BST 2004  Olly Betts <olly@survex.com>

	* csharp/Makefile.am,csharp/SmokeTest.cs: Added a smoketest.
	  Currently it fails.
	* csharp/Makefile.am: Updated list of generated .cs files.

Thu Oct 28 04:37:31 BST 2004  Olly Betts <olly@survex.com>

	* xapian.i: In the Query ctor which takes a vector of terms, only
	  call set_window if window is non-zero.  Otherwise things go wrong
	  if we're passed an empty vector.

Wed Oct 27 03:34:10 BST 2004  Olly Betts <olly@survex.com>

	* configure.ac: Added note that the bindings can easily be compiled
	  for use with Tcl 8.0, in case anybody needs that for some reason.

Sun Oct 24 02:07:31 BST 2004  Olly Betts <olly@survex.com>

	* python/docs/examples/simpleindex.py: Trim spaces from the start as
	  well as from the end of each line.  Simplify the loop slightly.

Sun Oct 24 01:54:17 BST 2004  Olly Betts <olly@survex.com>

	* tcl8/docs/bindings.html,tcl8/docs/examples/simpleindex.tcl: Added
	  Tcl version of simpleindex from xapian-examples.

Sat Oct 23 15:57:00 BST 2004  Olly Betts <olly@survex.com>

	* configure.ac,tcl8/Makefile.am: Use the TCL_STUBS mechanism so that
	  compiled extensions are portable between different versions of Tcl.
	  This needs Tcl 8.1, so bump the required Tcl version (was 8.0).
	  Also install in the directory above $tcl_library so the built
	  extension can be found by other Tcl versions.

Fri Oct 22 03:24:11 BST 2004  Olly Betts <olly@survex.com>

	* php4/docs/bindings.html,python/docs/bindings.html,
	  tcl8/docs/bindings.html: Mention the example scripts near the start
	  of the documentation, not right at the end.
	* php4/docs/bindings.html: Remove documentation explicitly saying
	  how we wrap Xapian::QueryParser and Xapian::Stem since we wrap them
	  exactly as we wrap everything else we don't mention!

Fri Oct 22 03:21:20 BST 2004  Olly Betts <olly@survex.com>

	* tcl8/.cvsignore,tcl8/Makefile.am: Pass -pkgversion to SWIG to set
	  the Tcl package version; create pkgIndex.tcl so the package can
	  be loaded in the usual Tcl way; install in "xapian<VERSION>"
	  subdirectory of the Tcl library directory, as is the convention.

Fri Oct 22 02:36:00 BST 2004  Olly Betts <olly@survex.com>

	* tcl8/docs/bindings.html: Added documentation for tcl8.

Fri Oct 22 02:21:48 BST 2004  Olly Betts <olly@survex.com>

	* python/docs/examples/simpleexpand.py,
	  python/docs/examples/simplematchdecider.py,
	  python/docs/examples/simplesearch.py: Changed to use James' newly
	  wrapped Query from list of terms ctor.
	* python/docs/examples/simplematchdecider.py: Make the example
	  MatchDecider exclude documents matching a value, rather than a term.
	  The latter is a very inefficient way to do what AND_NOT does, and
	  we don't want examples to mislead like that.

Thu Oct 21 18:00:14 BST 2004  Olly Betts <olly@survex.com>

	* python/docs/bindings.html: Note that you can construct a query
	  from a list of terms, even if you can't from a list of queries.
	  Add HTML links to the examples.

Thu Oct 21 17:44:19 BST 2004  Olly Betts <olly@survex.com>

	* python/docs/bindings.html: Remove documentation explicitly saying
	  how we wrap Xapian::QueryParser and Xapian::Stem since we wrap them
	  exactly as we wrap everything else we don't mention!  Also mention
	  simpleexpand example.

Thu Oct 21 16:59:03 BST 2004  Olly Betts <olly@survex.com>

	* php4/Makefile.am: Note why we pass -I. to SWIG.

Thu Oct 21 02:45:15 BST 2004  Olly Betts <olly@survex.com>

	* xapian.i: It turns out that we do need to wrap MSet::MSet() after
	  all (simpleexpand.py uses it, for example).

Thu Oct 21 02:43:34 BST 2004  Olly Betts <olly@survex.com>

	* python/docs/examples/: Report messages for Xapian exceptions.
	  Removed MAX_PROB_TERM_LENGTH from scripts which don't use it.

Thu Oct 21 01:39:08 BST 2004  Olly Betts <olly@survex.com>

	* tcl8/smoketest.tcl: Explicitly require at least Tcl version 8.

Thu Oct 21 01:35:28 BST 2004  Olly Betts <olly@survex.com>

	* tcl8/docs/examples/simplesearch.tcl: Use more idiomatic (and less
	  idiotic) Tcl thanks to contributions from Michael Schlenker.

Wed Oct 20 05:29:57 BST 2004  Olly Betts <olly@survex.com>

	* tcl8/docs/examples/simplesearch.tcl: Sussed out what Query::OP_OR
	  is wrapped as.

Wed Oct 20 05:18:36 BST 2004  Olly Betts <olly@survex.com>

	* tcl8/docs/examples/simplesearch.tcl: Translated simplesearch into
	  Tcl.

Tue Oct 19 21:07:06 BST 2004  Olly Betts <olly@survex.com>

	* python/Makefile.am: Added xapian_wrap.h as a target for the rule
	  which runs SWIG.

Tue Oct 19 21:05:11 BST 2004  Olly Betts <olly@survex.com>

	* tcl8/Makefile.am: Wrap in a tcl8 namespace "Xapian".
	* tcl8/Makefile.am,tcl8/smoketest.tcl: Added a smoketest.

Wed Oct  6 17:28:54 BST 2004  James Aylett  <james@tartarus.org>

	* get overloaded Query(Query::op, vector<string>*, termpos)
	  constructor working in Python

Thu Sep 30 02:29:13 BST 2004  Richard Boulton <richard@tartarus.org>

	* csharp/Makefile.am: Add XapianSharp.snk to CLEANFILES.
	  Place generated bindings into C# namespace "Xapian".
	  Change module name to Xapian. (Assembly remains as XapianSharp).
	  Remove -noproxy option from swig.
	  Update list of csharp source file to work with new swig options.
	* csharp/.cvsignore: Add XapianSharp.snk, now it's a generated
	  file.

Wed Sep 29 19:04:41 BST 2004  Olly Betts <olly@survex.com>

	* xapian.i: Reenabled inclusion of typemaps.i and exception.i for
	  Guile.  This was disabled in June 2000.  4 years later SWIG seems
	  to process them successfully.

Wed Sep 29 19:01:28 BST 2004  Olly Betts <olly@survex.com>

	* configure.ac,csharp/Makefile.am: Get configure to find sn.

Wed Sep 29 17:23:23 BST 2004  Richard Boulton <richard@tartarus.org>

	* csharp/: Generate strong name file automatically.

Wed Sep 29 14:17:50 BST 2004  Olly Betts <olly@survex.com>

	* csharp/Makefile.am: Added "touch op.cs" so the build system works
	  on SWIG <= 1.3.21 as well as SWIG 1.3.22.

Wed Sep 29 14:11:48 BST 2004  Olly Betts <olly@survex.com>

	* configure.ac: CSharp bindings now build, so enable them if the
	  required tools are available.

Wed Sep 29 03:00:05 BST 2004  Olly Betts <olly@survex.com>

	* csharp/Makefile.am: Removed hardcoded values for GACUTIL and CSC
	  which were overriding any values configure tried to set.

Wed Sep 29 02:57:07 BST 2004  Olly Betts <olly@survex.com>

	* csharp/Makefile.am: Fixed to build when srcdir != builddir.

Tue Sep 28 20:33:21 BST 2004  Olly Betts <olly@survex.com>

	* configure.ac: The guile bindings do now build (though I don't
	  know guile so can't test them), so enable the guile detection
	  machinery in configure.

Tue Sep 28 19:32:33 BST 2004  Olly Betts <olly@survex.com>

	* csharp/Makefile.am: Add op.cs to XAPIAN_SWIG_CS_SRCS.

Tue Sep 28 19:06:02 BST 2004  Olly Betts <olly@survex.com>

	* configure.ac: AC_PATH_PROG calls AC_SUBST, so we don't need to.

Tue Sep 28 19:04:17 BST 2004  Olly Betts <olly@survex.com>

	* csharp/Makefile.am: Set AM_CXXFLAGS.

Tue Sep 28 16:45:25 BST 2004  Olly Betts <olly@survex.com>

	* xapian.i: Workaround not being able to include stl.i with C#.

Tue Sep 28 16:22:47 BST 2004  Richard Boulton <richard@tartarus.org>

	* csharp/AssemblyInfo.cs.in: New file - includes strong name
	  in the assembly.
	* csharp/Makefile.am: Build assembly with a strong name, to
	  make gacutil happy.  Use gacutil to install the assembly.
	  Change xapian_wrap.cc to XapianSharp.cc
	* csharp/XapianSharp.snk: New file - strong name for XapianSharp.
	* csharp/.cvsignore: Ignore XapianSharp.{cc,loT}
	* configure.ac: Generate csharp/AssemblyInfo.cs

Sun Sep 26 19:34:54 BST 2004  Richard Boulton <richard@tartarus.org>

	* README: Mention that I'm working on C# bindings.
	* csharp/.cvsignore: Ignore generated .cs and .dll files

Sat Sep 25 02:51:22 BST 2004  Richard Boulton <richard@tartarus.org>

	* configure.ac,Makefile.am,csharp/: Add C sharp bindings, created
	  with SWIG.  Build disabled by default for now, because these are
	  completely untested, and probably need quite a bit of work.  In
	  addition, all the SWIG packages I've found seem to require a
	  patch to work correctly with csharp (various stl_*.i packages are
	  reported missing, creating them with "touch" seems to work, but
	  may break things subtly).  I need to learn C# before I can test
	  these bindings...

Mon Sep 20 15:28:04 BST 2004  Olly Betts <olly@survex.com>

	* NEWS,configure.ac: Version 0.8.3.

Mon Sep 20 15:10:57 BST 2004  Olly Betts <olly@survex.com>

	* java/org/xapian/.cvsignore,java/org/xapian/errors/.cvsignore:
	  Updated to ignore .class files.

Sun Sep 19 23:28:14 BST 2004  Olly Betts <olly@survex.com>

	* .cvsignore,Makefile.am,configure.ac,xapian-bindings.spec.in:
	  Added spec file contributed by Fabrice Colin.

Sun Sep 19 17:56:32 BST 2004  Olly Betts <olly@survex.com>

	* guile/.cvsignore: Added xapian_wrap.cc and xapianc.la.

Fri Sep 17 10:00:59 BST 2004  Olly Betts <olly@survex.com>

	* php4/docs/Makefile.am: Include php4/docs/bindings.html in the
	  tarball.

Fri Sep 17 00:54:12 BST 2004  Olly Betts <olly@survex.com>

	* php4/Makefile.am,python/Makefile.am: DIST_SUBDIRS is superfluous
	  when it's identical to SUBDIRS.

Fri Sep 17 00:52:47 BST 2004  Olly Betts <olly@survex.com>

	* java/org/xapian/Makefile.am,java/org/xapian/errors/Makefile.am:
	  Pass -classpath to javac; make sure errors subdirectory is built
	  before we try to build the jar file.

Fri Sep 17 00:00:25 BST 2004  Olly Betts <olly@survex.com>

	* configure.ac,tcl8/Makefile.am: Improved check for tcl.h to work with
	  Fedora Core 2.

Thu Sep 16 23:02:28 BST 2004  Olly Betts <olly@survex.com>

	* java/native/Makefile.am,java/org/xapian/Makefile.am: Fixed "make
	  install" to not give libtool error.

Thu Sep 16 22:51:26 BST 2004  Olly Betts <olly@survex.com>

	* php4/docs/examples/Makefile.am: Include simplesearch.php and
	  simpleindex.php in the tarball.

Wed Sep 15 18:47:58 BST 2004  Olly Betts <olly@survex.com>

	* configure.ac: Noted that -modern affects xapian.py (xapian_wrap.cc
	  is unchanged).

Wed Sep 15 18:22:23 BST 2004  Olly Betts <olly@survex.com>

	* configure.ac,php4/Makefile.am: Removed the recently added
	  SWIG_PHP_LDFLAGS machinery.  We only need to pass those if
	  we use swig's -noruntime option (which we don't do).

Wed Sep 15 17:38:02 BST 2004  Olly Betts <olly@survex.com>

	* configure.ac,python/Makefile.am: Use swig's -modern switch for
	  Python 2.2 and up - it gives cleaner, leaner, faster wrapper code.

Tue Sep 14 03:37:55 BST 2004  Olly Betts <olly@survex.com>

	* guile/Makefile.am,guile/extra.i: Added empty extra.i which
	  will be required when these bindings get ressurected.

Tue Sep 14 03:37:23 BST 2004  Olly Betts <olly@survex.com>

	* tcl8/Makefile.am: Don't install xapian.la.

Tue Sep 14 03:35:57 BST 2004  Olly Betts <olly@survex.com>

	* tcl8/extra.i: This had been copied from php4/extra.i without
	  changing reference in comments from PHP4 to Tcl - fixed.

Mon Sep 13 05:08:51 BST 2004  Olly Betts <olly@survex.com>

	* configure.ac: Version 0.8.2.

Mon Sep 13 04:59:54 BST 2004  Olly Betts <olly@survex.com>

	* NEWS,xapian.i,php4/docs/bindings.html,python/docs/bindings.html:
	  Wrap ESet::back(), Database::get_lastdocid(), and the new optional
	  third parameter to Enquire::set_sorting().  Don't wrap MSet::MSet().
	  Wrap operator-- as prev() for MSetIterator and ESetIterator.  Wrap
	  Quartz, InMemory, and Remote database factory functions as
	  quartz_open(), inmemory_open(), and remote_open().  Wrap static
	  Stem::get_available_languages() and Stem::get_description().
	* php4/smoketest.php,python/smoketest.py: Open an InMemory database
	  and add the document to it as an additional test.

Sun Sep 12 14:31:17 BST 2004  Olly Betts <olly@survex.com>

	* xapian.i: Add back is_empty() aliases for compatibility.

Thu Sep 09 04:19:54 BST 2004  Olly Betts <olly@survex.com>

	* configure.ac,php4/Makefile.am,php4/smoketest.php: Added smoke test
	  for PHP4 bindings.
	* python/Makefile.am: Fixed multiple setting of EXTRA_DIST.

Thu Sep 09 03:21:30 BST 2004  Olly Betts <olly@survex.com>

	* php4/docs/examples/simpleindex.php,
	  php4/docs/examples/simplesearch.php: Removed "dl('xapian.so')" -
	  instead document how to configure PHP to load the module.

Thu Sep 09 03:14:57 BST 2004  Olly Betts <olly@survex.com>

	* NEWS: Started to updated for next release.

Thu Sep 09 03:07:43 BST 2004  Olly Betts <olly@survex.com>

	* php4/docs/bindings.html: Added documentation on how to install the
	  PHP4 bindings.

Thu Sep 09 02:45:24 BST 2004  Olly Betts <olly@survex.com>

	* python/docs/bindings.html: Word-wrapped HTML source.

Thu Sep 09 02:40:17 BST 2004  Olly Betts <olly@survex.com>

	* php4/docs/bindings.html,python/docs/bindings.html: Removed
	  documentation of renaming of empty() methods.

Wed Sep 08 22:16:52 BST 2004  Olly Betts <olly@survex.com>

	* xapian.i: Updated for Query->is_empty() -> Query->empty().

Wed Sep 08 20:39:03 BST 2004  Olly Betts <olly@survex.com>

	* python/Makefile.am,python/smoketest.py: Added a simple testcase
	  to at least ensure the python bindings can be initialise and
	  some simple operations work.

Wed Sep 08 15:23:38 BST 2004  Olly Betts <olly@survex.com>

	* xapian.i: Remove renaming of empty() methods to is_empty().

Wed Sep 08 05:34:10 BST 2004  Olly Betts <olly@survex.com>

	* README: Pike support is now in SWIG it seems.

Wed Sep 08 05:30:58 BST 2004  Olly Betts <olly@survex.com>

	* README: Updated list of languages which SWIG supports.

Wed Sep 08 04:53:07 BST 2004  Olly Betts <olly@survex.com>

	* configure.ac: Disable tcl8 bindings if the tcl8.X-dev package
	  isn't installed.

Wed Sep 08 04:52:19 BST 2004  Olly Betts <olly@survex.com>

	* tcl8/.cvsignore: Ignore xapian.la.

Wed Sep 08 04:49:50 BST 2004  Olly Betts <olly@survex.com>

	* tcl8/.cvsignore: Ignore generated xapian_wrap.cc.

Wed Sep 08 04:15:06 BST 2004  Olly Betts <olly@survex.com>

	* configure.ac,guile/Makefile.am,java/native/Makefile.am,
	  php4/Makefile.am,python/Makefile.am,tcl8/Makefile.am:
	  Use special SWIG PHP ldflags when linking the PHP glue library;
	  Only pass -W* switches when building with GCC; Suppress compiler
	  warnings by passing -Wno-uninitialized when building SWIG glue code;
	  Python bindings now delete generated xapian_wrap.h on "make clean".

Wed Sep 08 04:06:02 BST 2004  Olly Betts <olly@survex.com>

	* python/util.i: Suppress SWIG warning about MatchDecider::operator()
	  director discarding const.

Wed Sep 08 02:37:17 BST 2004  Olly Betts <olly@survex.com>

	* php4/.cvsignore: Updated.

Wed Sep 08 01:27:54 BST 2004  Olly Betts <olly@survex.com>

	* configure.ac,php4/.cvsignore,php4/Makefile.am,
	  php4/docs/bindings.html,php4/docs/examples/simpleindex.php,
	  php4/docs/examples/simplesearch.php: Actually ship docs and
	  examples; fixed bug in includes introduced in last checkin; output
	  swig wrapper as xapian_wrap.cc not xapian_wrap.cpp for consitency
	  with other bindings; fixed documentation of wrapping of
	  Xapian::Query::OP_*; example scripts now load the xapian PHP
	  extension; simplesearch now works with multi-term queries.

Tue Sep 07 22:20:16 BST 2004  Olly Betts <olly@survex.com>

	* configure.ac,php4/.cvsignore,php4/Makefile.am: Don't use -phpfull
	  option to swig.  It's actually as easy to build and install the
	  shared library ourselves, and then we can link with an uninstalled
	  xapian library.

Tue Sep 07 22:18:20 BST 2004  Olly Betts <olly@survex.com>

	* python/Makefile.am: Fixed to use xapian_wrap.cpp not $@ - otherwise
	  "make xapian.py" doesn't work correctly.  Fixed typo in comment.

Fri Sep 03 18:44:56 BST 2004  Olly Betts <olly@survex.com>

	* python/.cvsignore: Added xapian.pyc.

Fri Sep 03 18:41:34 BST 2004  Olly Betts <olly@survex.com>

	* NEWS: Updated.

Fri Sep 03 18:34:21 BST 2004  Olly Betts <olly@survex.com>

	* configure.ac,configure.in: Renamed configure.in to configure.ac.

Fri Sep 03 18:28:54 BST 2004  Olly Betts <olly@survex.com>

	* Makefile.am: Require automake 1.8.5.
	* configure.in: Require autoconf 2.59.  Note that SWIG 1.3.22 doesn't
	  seem to have any changes relevant to us.

Fri Sep 03 18:14:15 BST 2004  Olly Betts <olly@survex.com>

	* python/Makefile.am: Fixed to remove _xapian.la after it is installed
	  (preventing it being installed is really hard to do).  And
	  xapian.py and xapian.pyc aren't BUILT_SOURCES so just put them
	  directly in CLEANFILES.

Fri Sep 03 13:04:42 BST 2004  Olly Betts <olly@survex.com>

	* python/Makefile.am: Byte compile the python code and install that
	  too.

Fri Sep 03 13:03:55 BST 2004  Olly Betts <olly@survex.com>

	* configure.in: Tell libtool not to build static libraries as the
	  bindings all need dynamic ones which can be loaded at runtime.

Wed Sep 01 12:07:08 BST 2004  Olly Betts <olly@survex.com>

	* configure.in: Require Python >= 2.1 for __cmp__ and __eq__.

Thu Aug 19 17:20:45 BST 2004  Olly Betts <olly@survex.com>

	* php4/docs/bindings.html: Document that the 2 argument form of
	  Xapian::Auto::open() for opening a writable database is wrapped
	  as open_writable() (bug #32).

Thu Aug 12 13:26:16 BST 2004  Olly Betts <olly@survex.com>

	* configure.in: Check that the bindings version matches the version of
	  the xapian library.

Thu Aug 12 13:15:01 BST 2004  Olly Betts <olly@survex.com>

	* configure.in,php4/: Include xapian version in output from phpinfo().

Fri Jul 02 14:27:42 BST 2004  Olly Betts <olly@survex.com>

	* php4/docs/bindings.html: Reference to Xapian::Auto::DB_* should be
	  Xapian::DB_*.

Wed Jun 30 14:54:48 BST 2004  Olly Betts <olly@survex.com>

	* configure.in: Version 0.8.1; Corrected --without-tcl help to say
	  it disables Tcl (not Java!) and list the SWIG bindings which
	  --without-swig disables; note that SWIG 1.3.21 isn't relevant
	  and the SWIG changelog URL.

Wed Jun 30 00:09:58 BST 2004  Olly Betts <olly@survex.com>

	* NEWS: Updated for 0.8.1 release.

Tue Jun 29 23:26:36 BST 2004  Eric B. Ridge <ebr@tcdi.com>

	* java/native/,java/org/xapian/: Updates to java bindings:
	  - cleanup usages of XapianObjectHolder to be explicitly created
	    during library initialization
	  - make finalize() methods of Database and WritableDatabase public so
	    they can be called from the outside world (should probably have
	    added explicit close() methods instead).
	  - deprecate document_add_term_nopos(); completely remove from C++
	    wrapper

Tue Jun 29 17:30:17 BST 2004  Richard Boulton <richard@tartarus.org>

	* Makefile.am: Remove Debian files from distribution tarballs,
	  since there will often be multiple patch releases for each
	  release.  Debian files will be available from an apt repository
	  in future.

Tue Jun 29 01:20:22 BST 2004  Eric B. Ridge <ebr@tcdi.com>

	* java/org/xapian/errors/: Removed wrappers for unused error classes
	  which have been pruned from C++.

Sun Jun 27 00:57:25 BST 2004  Olly Betts <olly@survex.com>

	* java/org/xapian/errors/.cvsignore,
	  java/org/xapian/examples/.cvsignore: Created.

Fri May 28 14:35:29 BST 2004  James Aylett  <james@tartarus.org>

	* Add basic documentation and examples to PHP4 bindings.

	* For PHP4, rename overloaded methods and constructors.

	* Add simple access to the prefixes map in QueryParser.

	* Correct simpleindex ports to never generate empty termnames.

Wed May 26 16:18:47 BST 2004  Olly Betts <olly@survex.com>

	* configure.in: Require SWIG 1.3.20 or higher.

Wed May 26 14:51:50 BST 2004  Olly Betts <olly@survex.com>

	* xapian.i: Removed bogus extra ")".

Wed May 26 04:04:06 BST 2004  Olly Betts <olly@survex.com>

	* xapian.i: Fixed the %exception handler to cover all the exceptions
	  Xapian can throw, not just a subset.

Thu May 20 15:55:36 BST 2004  Richard Boulton <richard@tartarus.org>

	* python/docs/: Add examples and documentation to dist (were being
	  installed, but not added to dist, causing make distcheck, and
	  dpkg-buildpackage, to fail).

Thu May 20 15:06:54 BST 2004  Richard Boulton <richard@tartarus.org>

	* Makefile.am: Add debian packaging files to distribution tarball.

Wed May 19 11:27:42 BST 2004  Olly Betts <olly@survex.com>

	* php4/util.i: Make sure that PHP bindings build a module which
	  exports get_module() so PHP is able to load it.

Thu May 13 17:57:50 BST 2004  Olly Betts <olly@survex.com>

	* java/native/WritableDatabase.cc,java/native/org_xapian_XapianJNI.h,
	  java/org/xapian/WritableDatabase.java,
	  java/org/xapian/XapianJNI.java: repalce -> replace.

Thu May 13 10:41:29 BST 2004  Olly Betts <olly@survex.com>

	* configure.in: Test phpize can actually be run, rather than just that
	  it's a readable file or directory.

Wed May 12 01:52:44 BST 2004  Richard Boulton <richard@tartarus.org>

	* configure.in: Revert "test -x" to "test -n", and change
	  previously extant "test -x" to "test -r": test -x isn't
	  portable.

Tue May 11 20:04:36 BST 2004  Richard Boulton <richard@tartarus.org>

	* configure.in: Use $PYTHON instead of python when running python
	  to determine and library and include paths and version number.
	  Also, change tests for non-zeroness of interpreter paths to tests
	  for existence and executability of interpreter paths: this is
	  relevant if configure is passed an interpreter path by the user
	  which doesn't exist (as my debian packaging makefile just did).

Tue May 11 18:06:06 BST 2004  Richard Boulton <richard@tartarus.org>

	* guile/Makefile.am,php4/Makefile.am,python/Makefile.am,
	  tcl8/Makefile.am: Add "-I/usr/include" to the swig line.  This is
	  needed when xapian is installed with a prefix of /usr, since
	  "xapian-config --cxxflags" assumes that it doesn't need to emit
	  -I/usr/include in this situation (presumably on the basis that
	  any sane C compiler will already have that on its path).

Tue Apr 20 03:20:22 BST 2004  Olly Betts <olly@survex.com>

	* configure.in: Generate Makefiles for new directories under java/.

Tue Apr 20 02:27:07 BST 2004  Olly Betts <olly@survex.com>

	* NEWS: Final update for 0.8.0.

Tue Apr 20 02:22:18 BST 2004  Olly Betts <olly@survex.com>

	* java/org/xapian/Makefile.am,java/org/xapian/errors/: Added missing
	  sources for error classes.
	* java/org/xapian/examples/: Added examples of a simple indexer and
	  searcher in java.
	* java/README: Added details of how to run the Java examples.

Tue Apr 20 02:14:58 BST 2004  Olly Betts <olly@survex.com>

	* python/.cvsignore: Ignore generated file xapian_wrap.h.

Mon Apr 19 19:25:05 BST 2004  Olly Betts <olly@survex.com>

	* NEWS,README,configure.in: Version 0.8.0.

Mon Apr 05 22:23:31 BST 2004  Olly Betts <olly@survex.com>

	* README: Added details on adding support for recent languages.

Sun Apr 04 18:53:58 BST 2004  Olly Betts <olly@survex.com>

	* java/native/Document.cc,java/native/org_xapian_XapianJNI.h,
	  java/org/xapian/: Applied update from Eric B. Ridge.  Added
	  support for Xapian::Document::add_term() - new name for
	  add_term_nopos().

Sun Apr 04 18:53:00 BST 2004  Olly Betts <olly@survex.com>

	* xapian.i: Added add_term() - new name for add_term_nopos().

Wed Mar 03 19:04:04 GMT 2004  Olly Betts <olly@survex.com>

	* configure.in: Only enable python bindings for python 1.5 or later
	  (since that's what SWIG supports).

Sun Feb 22 04:28:18 GMT 2004  Olly Betts <olly@survex.com>

	* configure.in: Changed --disable-LANGUAGE to be --without-LANGUAGE
	  (fits better with autoconf's intended usages).

Sun Feb 22 02:41:20 GMT 2004  Olly Betts <olly@survex.com>

	* configure.in: Added --disable-LANGUAGE options to allow bindings to
	  be forcibly disabled.  Added (disabled) checks for Guile, as it
	  looks like support will be resurrected soon.

Tue Jan 13 01:50:27 GMT 2004  Olly Betts <olly@survex.com>

	* configure.in: Check PHP version is at least 4.0.
	* configure.in,tcl8/Makefile.am: Look for tclsh and enable building
	  tcl bindings if it's at least version 8.0; get lib and include
	  directories from tclsh and use those for building the bindings.

Mon Jan 12 17:52:39 GMT 2004  Olly Betts <olly@survex.com>

	* python/docs/bindings.html: OMMSET_* and OMESET_* -> MSET_* and
	  ESET_* (in line with recent change to python/util.i).  Also
	  corrected a few typos.

Mon Jan 12 17:49:30 GMT 2004  Olly Betts <olly@survex.com>

	* configure.in: Check for jni.h before enabling java bindings.

Tue Jan  6 10:15:00 2004  James Aylett  <james@tartarus.org>

	* TCL bindings: get them to build (not built automatically)

Thu Jan  1 22:46:51 2004  James Aylett  <james@tartarus.org>

	* Python bindings: MSet provides a Python iterator
	  (new target language-specific interface file extra.i
	  included at end of xapian.i to accomodate this)

Thu Jan  1 22:45:26 2004  James Aylett  <james@tartarus.org>

	* python/util.i: OMMSET_* and OMESET_* -> MSET_* and ESET_*

Thu Jan  1 22:42:57 2004  James Aylett  <james@tartarus.org>

	* xapian.i: a couple of Xapian::Query constructors weren't being
	  wrapped, including one explicitly used in some of my Python
	  binding examples :-(

Sun Dec 28 16:06:50 2003  James Aylett  <james@tartarus.org>

	* Python bindings: enable directors for MatchDecider, to allow
	  subclassing in Python. Add documentation and an example.

	* Add a Python example equivalent to simpleexpand in xapian-examples

Mon Dec 08 02:12:09 GMT 2003  Olly Betts <olly@survex.com>

	* Makefile.am,configure.in,java/: Initial check-in of Eric B. Ridge's
	  JNI bindings.  Needs more work.

Mon Dec 08 02:11:03 GMT 2003  Olly Betts <olly@survex.com>

	* python/docs/.cvsignore,python/docs/examples/.cvsignore: Ignore
	  Makefile too.

Sun Dec  7 13:11:56 BST 2003  James Aylett  <james@tartarus.org>

	* Added basic documentation, and two examples, for Python bindings

Thu Oct 02 17:34:47 BST 2003  Olly Betts <olly@survex.com>

	* configure.in: Version 0.7.4.

Tue Sep  2 17:01:08 BST 2003  James Aylett  <james@tartarus.org>

	* xapian.i: using namespace std in SWIG parsed segment to sort out
	  typemaps.

Fri Aug 08 21:36:20 BST 2003  Olly Betts <olly@survex.com>

	* configure.in: Version 0.7.3.

Fri Aug  8 12:26:45 BST 2003  Richard Boulton <richard@tartarus.org>

	* configure.in: Check for absence of SWIG, and report error more
	  nicely if so.

Sat Jul 26 21:04:06 BST 2003  Olly Betts <olly@survex.com>

	* php4/Makefile.am: lib omqueryparser is now xapianqueryparser.
	* python/Makefile.am: XAPIAN_LIBS now includes -lxapianqueryparser.

Sat Jul 26 18:33:42 BST 2003  Olly Betts <olly@survex.com>

	* configure.in: Converted to use XO_LIB_XAPIAN.

Fri Jul 25 11:02:43 2003  James Aylett  <james@tartarus.org>

	* {tcl8,guile}/util.i: convert typemaps to SWIG 1.3 style

Fri Jul 25 11:01:15 2003  James Aylett  <james@tartarus.org>

	* python/Makefile.am: add -lomqueryparser to complete link

Tue Jul 15 13:50:25 2003  James Aylett  <james@tartarus.org>

	* [langdir]/Makefile.am: use -I$(srcdir) not -I. so VPATH
	  builds work again

Fri Jul 11 15:10:27 BST 2003  Olly Betts <olly@survex.com>

	* configure.in: Version 0.7.2.

Fri Jul 11 14:53:35 BST 2003  Olly Betts <olly@survex.com>

	* Makefile.am,configure.in: Include code for partly done guile and
	  tcl8 bindings in the distribution - it may inspire somebody to
	  finish them off.
	* guile/Makefile.am,tcl8/Makefile.am: Removed -shadow from swig
	  invocation.
	* php4/Makefile.am: Fixed not to build subproject every time.

Fri Jul 11 14:42:42 BST 2003  Olly Betts <olly@survex.com>

	* configure.in: Added check for location of Xapian installation.
	* guile/Makefile.am,php4/Makefile.am,python/Makefile.am,
	  tcl8/Makefile.am: Added -I for Xapian.

Fri Jul 11 14:27:04 BST 2003  Olly Betts <olly@survex.com>

	* Moved bindings out of xapian-core into their own module.<|MERGE_RESOLUTION|>--- conflicted
+++ resolved
@@ -1,4 +1,3 @@
-<<<<<<< HEAD
 Sun Aug 02 09:06:55 GMT 2009  Richard Boulton <richard@lemurconsulting.com>
 
 	* python/util.i: Use getters to access members of
@@ -34,7 +33,7 @@
 
 	* NEWS,csharp/Makefile.am,python/extra.i,python/pythontest.py,
 	  python/util.i,xapian.i: Restore the changes.
-=======
+
 Tue Feb 02 14:05:07 GMT 2010  Richard Boulton <richard@tartarus.org>
 
 	* python/Makefile.am: replicationtest.py should be working now, so
@@ -77,7 +76,6 @@
 
 	* python/extra.i,python/pythontest2.py: Fix bug in
 	  Enquire.clear_matchspies(), and add regression test.
->>>>>>> 1405aef5
 
 Tue Dec 22 23:09:03 GMT 2009  Olly Betts <olly@survex.com>
 
