--- conflicted
+++ resolved
@@ -119,9 +119,6 @@
 	Peter Karman
 	Marcus Ramberg
 	Joey Hess
-<<<<<<< HEAD
-	Peter Kelm
-=======
 	Peter Kelm
 	Srijon Biswas
 	Johan Bergström
@@ -129,5 +126,4 @@
 	Rolf Köhling
 	Andreas Flöter
 	Daniel Dickman
-	Rich Lane
->>>>>>> bd46b50e
+	Rich Lane