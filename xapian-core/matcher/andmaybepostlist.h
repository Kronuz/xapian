--- conflicted
+++ resolved
@@ -113,11 +113,8 @@
 	 *  when the ANDMAYBE is part of a synonym.
 	 */
 	Xapian::termcount get_wdf() const;
-<<<<<<< HEAD
-=======
 
 	Xapian::termcount count_matching_subqs() const;
->>>>>>> bd46b50e
 };
 
 #endif /* OM_HGUARD_ANDMAYBEPOSTLIST_H */