--- conflicted
+++ resolved
@@ -1,18 +1,10 @@
 // version_h.cc - template used by configure to generate xapian/version.h
 // (for portability, files run through $CXXCPP must have extension .c .cc or .C)
 #include <config.h>
-<<<<<<< HEAD
-const char * dummy = {
-"// version.h: Define preprocesor symbols for the library version.",
-"// If using GCC, also check the C++ ABI version is compatible with that used",
-"// to build the library.",
-"//",
-=======
 const char * dummy[] = {
 "/** @file version.h",
 " * @brief Define preprocesor symbols for the library version",
 " */",
->>>>>>> bd46b50e
 "// Copyright (C) 2002,2004,2005,2006,2007,2008,2009 Olly Betts",
 "//",
 "// This program is free software; you can redistribute it and/or",
@@ -116,30 +108,21 @@
 " */",
 "#define XAPIAN_REVISION ",REVISION,
 "",
-<<<<<<< HEAD
-=======
 "/// XAPIAN_HAS_CHERT_BACKEND Defined if the chert backend is enabled.",
->>>>>>> bd46b50e
 #ifdef XAPIAN_HAS_CHERT_BACKEND
 "#define XAPIAN_HAS_CHERT_BACKEND 1",
 #else
 "/* #undef XAPIAN_HAS_CHERT_BACKEND */",
 #endif
-<<<<<<< HEAD
-=======
 "",
 "/// XAPIAN_HAS_FLINT_BACKEND Defined if the flint backend is enabled.",
->>>>>>> bd46b50e
 #ifdef XAPIAN_HAS_FLINT_BACKEND
 "#define XAPIAN_HAS_FLINT_BACKEND 1",
 #else
 "/* #undef XAPIAN_HAS_FLINT_BACKEND */",
 #endif
-<<<<<<< HEAD
-=======
 "",
 "/// XAPIAN_HAS_INMEMORY_BACKEND Defined if the inmemory backend is enabled.",
->>>>>>> bd46b50e
 #ifdef XAPIAN_HAS_INMEMORY_BACKEND
 "#define XAPIAN_HAS_INMEMORY_BACKEND 1",
 #else
