--- conflicted
+++ resolved
@@ -181,13 +181,8 @@
 	ValueIterator values_begin() const;
 
 	/// Equivalent end iterator for values_begin().
-<<<<<<< HEAD
-	ValueIterator values_end() const {
-	    return ValueIterator();
-=======
 	ValueIteratorEnd_ values_end() const {
 	    return ValueIteratorEnd_();
->>>>>>> bd46b50e
 	}
 
 	/** Get the document id which is associated with this document (if any).
