--- conflicted
+++ resolved
@@ -25,11 +25,7 @@
 #include <sys/types.h>
 #include "safeerrno.h"
 #include "safefcntl.h"
-<<<<<<< HEAD
-#include <stdio.h>
-=======
 #include <cstdio>
->>>>>>> bd46b50e
 #ifdef HAVE_SYS_TIME_H
 # include <sys/time.h>
 #endif
@@ -45,11 +41,7 @@
 #include "safeunistd.h"
 
 #if defined HAVE_FORK && defined HAVE_SOCKETPAIR && defined HAVE_SETRLIMIT
-<<<<<<< HEAD
-# include <signal.h>
-=======
 # include <csignal>
->>>>>>> bd46b50e
 #endif
 
 #include "freemem.h"
